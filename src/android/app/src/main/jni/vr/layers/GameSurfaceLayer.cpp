/*******************************************************************************

Filename    :   GameSurfaceLayer.cpp

Content     :   Handles the projection of the "Game Surface" panels into XR.
                Includes the "top" panel (stereo game screen) and the "bottom"
                panel (mono touchpad).

Authors     :   Amanda M. Watson
License     :   Licensed under GPLv3 or any later version.
                Refer to the license.txt file included.

*******************************************************************************/

#include "GameSurfaceLayer.h"

#include "../vr_settings.h"

#include "../utils/JniUtils.h"
#include "../utils/LogUtils.h"
#include "../utils/SyspropUtils.h"
#include "../utils/XrMath.h"

#include <EGL/egl.h>
#include <GLES3/gl3.h>

#include <chrono>

#include <stdlib.h>

namespace {

constexpr float defaultLowerPanelScaleFactor = 0.75f;
constexpr float superImmersiveRadius = 0.5f;

/** Used to translate texture coordinates into the corresponding coordinates
 * on the Android Activity Window.
 *
 * EmulationActivity still thinks its window
 * (invisible) shows the game surface, so when we forward touch events to
 * corresponding coordinates on the window, it will be as if the user touched
 * the game surface.
 */
class AndroidWindowSpace {
public:
    AndroidWindowSpace(const float widthInDp, const float heightInDp)
        : mWidthInDp(widthInDp)
        , mHeightInDp(heightInDp) {}
    float Width() const { return mWidthInDp; }
    float Height() const { return mHeightInDp; }

    // "DP" refers to display pixels, which are the same as Android's
    // "density-independent pixels" (dp).
    const float mWidthInDp  = 0;
    const float mHeightInDp = 0;

    // given a 2D point in worldspace 'point2d', returns the transformed
    // coordinate in DP, written to 'result'
    void Transform(const XrVector2f& point2d, XrVector2f& result) const {
        const float width  = static_cast<float>(Width());
        const float height = static_cast<float>(Height());

        result.x = (point2d.x * width) + (width / 2.0f);
        // Android has a flipped vertical axis from OpenXR
        result.y = ((1.0f - point2d.y) * height) - (height / 2.0f);
    }
};

//-----------------------------------------------------------------------------
// Local sysprops

static constexpr std::chrono::milliseconds kMinTimeBetweenChecks(500);

// Get density on an interval
float GetDensitySysprop(const uint32_t resolutionFactor) {
    const float  kDefaultDensity = GameSurfaceLayer::DEFAULT_QUAD_DENSITY * resolutionFactor;
    static float lastDensity     = kDefaultDensity;
    static std::chrono::time_point<std::chrono::steady_clock> lastTime = {};
    // Only check the sysprop every 500ms
    if ((std::chrono::steady_clock::now() - lastTime) >= kMinTimeBetweenChecks) {
        lastTime    = std::chrono::steady_clock::now();
        lastDensity = SyspropUtils::GetSysPropAsFloat("debug.citra.density", kDefaultDensity);
    }
    return lastDensity;
}

int32_t GetCylinderSysprop() {
    static constexpr int32_t                                  kDefaultCylinder = 0;
    static int32_t                                            lastCylinder     = kDefaultCylinder;
    static std::chrono::time_point<std::chrono::steady_clock> lastTime         = {};
    // Only check the sysprop every 500ms
    if ((std::chrono::steady_clock::now() - lastTime) >= kMinTimeBetweenChecks) {
        lastTime     = std::chrono::steady_clock::now();
        lastCylinder = SyspropUtils::GetSysPropAsInt("debug.citra.cylinder", kDefaultCylinder);
    }
    return lastCylinder;
}

float GetRadiusSysprop() {
    static constexpr float kDefaultRadius = GameSurfaceLayer::DEFAULT_CYLINDER_RADIUS;
    static float           lastRadius     = kDefaultRadius;
    static std::chrono::time_point<std::chrono::steady_clock> lastTime = {};
    // Only check the sysprop every 500ms
    if ((std::chrono::steady_clock::now() - lastTime) >= kMinTimeBetweenChecks) {
        lastTime   = std::chrono::steady_clock::now();
        lastRadius = SyspropUtils::GetSysPropAsFloat("debug.citra.radius", kDefaultRadius);
    }
    return lastRadius;
}

float GetCentralAngleSysprop() {
    static constexpr float kDefaultCentralAngle =
        GameSurfaceLayer::DEFAULT_CYLINDER_CENTRAL_ANGLE_DEGREES;
    static float lastCentralAngle                                      = kDefaultCentralAngle;
    static std::chrono::time_point<std::chrono::steady_clock> lastTime = {};
    // Only check the sysprop every 500ms
    if ((std::chrono::steady_clock::now() - lastTime) >= kMinTimeBetweenChecks) {
        lastTime = std::chrono::steady_clock::now();
        lastCentralAngle =
            SyspropUtils::GetSysPropAsFloat("debug.citra.cylinder_degrees", kDefaultCentralAngle);
    }
    return lastCentralAngle;
}

//-----------------------------------------------------------------------------
// Panel math

/** Create the pose for the lower panel.
 *    - Below the center
 *    - Rotated 45 degrees away from viewer
 *    - Half the distance away from viewer as top panel
 */
XrPosef CreateLowerPanelFromWorld(const XrPosef& topPanelFromWorld) {

    constexpr float kLowerPanelYOffset  = -0.75f;
    XrPosef         lowerPanelFromWorld = topPanelFromWorld;
    // Pitch the lower panel away from the viewer 45 degrees
    lowerPanelFromWorld.orientation = XrMath::Quatf::FromEuler(0.0f, -MATH_FLOAT_PI / 4.0f, 0.0f);
    lowerPanelFromWorld.position.y += kLowerPanelYOffset;
    lowerPanelFromWorld.position.z = -1.5f;
    return lowerPanelFromWorld;
}

XrVector3f CalculatePanelPosition(const XrVector3f& viewerPosition,
                                  const XrVector3f& controllerPosition,
                                  float             sphereRadius) {
    // Vector from viewer to controller
    XrVector3f viewerToController = controllerPosition - viewerPosition;
    XrMath::Vector3f::Normalize(viewerToController);

    // Calculate position on the sphere's surface
    return viewerPosition + sphereRadius * viewerToController;
}

XrQuaternionf CalculatePanelRotation(const XrVector3f& windowPosition,
                                     const XrVector3f& viewerPosition,
                                     const XrVector3f& upDirection) {
    // Compute forward direction (normalized)
    XrVector3f forward = viewerPosition - windowPosition;
    XrMath::Vector3f::Normalize(forward);

    // Compute right direction (normalized)
    XrVector3f right = XrMath::Vector3f::Cross(upDirection, forward);
    XrMath::Vector3f::Normalize(right);

    // Recompute up direction (normalized) to ensure orthogonality
    const XrVector3f up = XrMath::Vector3f::Cross(forward, right);

    return XrMath::Quatf::FromThreeVectors(forward, up, right);
}

bool GetRayIntersectionWithPanel(const XrPosef& panelFromWorld, const uint32_t panelWidth,
                                 const uint32_t panelHeight, const XrVector2f& scaleFactor,
                                 const XrVector3f& start, const XrVector3f& end,
                                 XrVector2f& result2d, XrPosef& result3d)

{
    const XrPosef    worldFromPanel = XrMath::Posef::Inverted(panelFromWorld);
    const XrVector3f localStart     = XrMath::Posef::Transform(worldFromPanel, start);
    const XrVector3f localEnd       = XrMath::Posef::Transform(worldFromPanel, end);
    // Note: assumes layer lies in the XZ plane
    const float tan = localStart.z / (localStart.z - localEnd.z);

    // Check for backwards controller
    if (tan < 0) {
        ALOGD("Backwards controller");
        return false;
    }
    result3d.position    = start + (end - start) * tan;
    result3d.orientation = panelFromWorld.orientation;

    const XrVector2f result2dNDC = {
        (localStart.x + (localEnd.x - localStart.x) * tan) / (scaleFactor.x),
        (localStart.y + (localEnd.y - localStart.y) * tan) / (scaleFactor.y)};

    const AndroidWindowSpace androidSpace(panelWidth, panelHeight);
    androidSpace.Transform(result2dNDC, result2d);
    const bool isInBounds = result2d.x >= 0 && result2d.y >= 0 &&
                            result2d.x < androidSpace.Width() && result2d.y < androidSpace.Height();
    result2d.y += androidSpace.Height();

    if (!isInBounds) { return false; }

    return true;
}

// Uses a density for scaling and sets aspect ratio
XrVector2f GetDensityScaleForSize(const int32_t  texWidth,
                                  const int32_t  texHeight,
                                  const float    scaleFactor,
                                  const uint32_t resolutionFactor) {
    const float density = GetDensitySysprop(resolutionFactor);
    return XrVector2f{2.0f * static_cast<float>(texWidth) / density,
                      (static_cast<float>(texHeight) / density)} *
           scaleFactor;
}

XrPosef CreateTopPanelFromWorld(const XrVector3f& position) {
    return XrPosef{XrMath::Quatf::Identity(), position};
}

} // anonymous namespace

GameSurfaceLayer::GameSurfaceLayer(const XrVector3f&& position, JNIEnv* env, jobject activityObject,
                                   const XrSession& session, const uint32_t resolutionFactor)
    : mSession(session)
    , mTopPanelFromWorld(CreateTopPanelFromWorld(position))
    , mLowerPanelFromWorld(CreateLowerPanelFromWorld(mTopPanelFromWorld))
    , mResolutionFactor(resolutionFactor)
    , mImmersiveMode(VRSettings::values.vr_immersive_mode)
    , mEnv(env)
    , mActivityObject(activityObject)

{
<<<<<<< HEAD
    assert(mImmersiveMode == 0 || mImmersiveMode == 1);
    if (mImmersiveMode > 0) {
        ALOGI("Using VR immersive mode {}", mImmersiveMode);
        mTopPanelFromWorld.position.z   = mLowerPanelFromWorld.position.z;
        mLowerPanelFromWorld.position.y = -1.0f - (0.5f * (mImmersiveMode - 1));
=======
    if (immersiveMode_ > 0) {
        ALOGI("Using VR immersive mode {}", immersiveMode_);
        topPanelFromWorld_.position.z = lowerPanelFromWorld_.position.z;
        lowerPanelFromWorld_.position.y = -1.0f;
>>>>>>> a20a05f1
    }
    const int32_t initializationStatus = Init(activityObject, position, session);
    if (initializationStatus < 0) {
        FAIL("Could not initialize GameSurfaceLayer -- error '%d'", initializationStatus);
    }
}

GameSurfaceLayer::~GameSurfaceLayer() { Shutdown(); }

void GameSurfaceLayer::SetSurface() const {
    assert(mVrGameSurfaceClass != nullptr);

    const jmethodID setSurfaceMethodID =
        mEnv->GetStaticMethodID(mVrGameSurfaceClass, "setSurface",
                                "(Lorg/citra/citra_emu/vr/VrActivity;Landroid/view/Surface;)V");
    if (setSurfaceMethodID == nullptr) { FAIL("Couldn't find setSurface()"); }
    mEnv->CallStaticVoidMethod(mVrGameSurfaceClass, setSurfaceMethodID, mActivityObject, mSurface);
}

<<<<<<< HEAD
void GameSurfaceLayer::Frame(const XrSpace&                   space,
                             std::vector<XrCompositionLayer>& layers,
                             uint32_t&                        layerCount) const
=======
void GameSurfaceLayer::Frame(const XrSpace& space, std::vector<XrCompositionLayer>& layers,
                             uint32_t& layerCount, const XrPosef& headPose, const float& immersiveModeFactor, const bool showLowerPanel)
>>>>>>> a20a05f1

{
    const uint32_t panelWidth  = mSwapchain.mWidth / 2;
    const uint32_t panelHeight = mSwapchain.mHeight / 2;
    const double   aspectRatio =
        static_cast<double>(2 * panelWidth) / static_cast<double>(panelHeight);

    /*
     * This bit is entirely optional, rather than having the panel appear/disappear it emerge in
     * smoothly, however to achieve it I had to make the scale factor mutable, which I appreciate
     * might not be following the intention of this class.
     * If a mutable class member isn't desired, then just drop this bit and use the visibleLowerPanel
     * variable directly.
     */
    const auto panelZoomSpeed = 0.15f;
    if (showLowerPanel && lowerPanelScaleFactor < defaultLowerPanelScaleFactor)
    {
        if (lowerPanelScaleFactor == 0.0f)
        {
            lowerPanelScaleFactor = panelZoomSpeed;
        }
        else
        {
            lowerPanelScaleFactor *= 1.0f + panelZoomSpeed;
            lowerPanelScaleFactor = std::min(lowerPanelScaleFactor, defaultLowerPanelScaleFactor);
        }
    }
    else if (!showLowerPanel && lowerPanelScaleFactor > 0.0f)
    {
        lowerPanelScaleFactor /= 1.0f + panelZoomSpeed;
        if (lowerPanelScaleFactor < panelZoomSpeed)
        {
            lowerPanelScaleFactor = 0.0f;
        }
    }

    // Prevent a seam between the top and bottom view
    constexpr uint32_t verticalBorderTex = 1;
    const bool         useCylinder       = (GetCylinderSysprop() != 0) || (mImmersiveMode > 0);
    if (useCylinder) {
        // Create the Top Display Panel (Curved display)
        for (uint32_t eye = 0; eye < NUM_EYES; eye++) {
            XrPosef topPanelFromWorld = topPanelFromWorld_;
            if (immersiveMode_ >= 3 && !showLowerPanel)
            {
                topPanelFromWorld = GetTopPanelFromHeadPose(eye, headPose);
            }

            XrCompositionLayerCylinderKHR layer = {};

            layer.type       = XR_TYPE_COMPOSITION_LAYER_CYLINDER_KHR;
            layer.layerFlags = XR_COMPOSITION_LAYER_BLEND_TEXTURE_SOURCE_ALPHA_BIT;
            layer.layerFlags |= XR_COMPOSITION_LAYER_CORRECT_CHROMATIC_ABERRATION_BIT;
            layer.layerFlags |= XR_COMPOSITION_LAYER_UNPREMULTIPLIED_ALPHA_BIT;
            // NOTE: may not want unpremultiplied alpha

            layer.space = space;

            // Radius effectively controls the width of the cylinder shape.
            // Central angle controls how much of the cylinder is
            // covered by the texture. Together, they control the
            // scale of the texture.
            const float radius = (immersiveMode_ <= 2 || showLowerPanel) ? GetRadiusSysprop() : superImmersiveRadius;

            layer.eyeVisibility = eye == 0 ? XR_EYE_VISIBILITY_LEFT : XR_EYE_VISIBILITY_RIGHT;
            memset(&layer.subImage, 0, sizeof(XrSwapchainSubImage));
            layer.subImage.swapchain               = mSwapchain.mHandle;
            layer.subImage.imageRect.offset.x      = eye == 0 ? 0 : panelWidth;
            layer.subImage.imageRect.offset.y      = 0;
            layer.subImage.imageRect.extent.width  = panelWidth;
            layer.subImage.imageRect.extent.height = panelHeight - verticalBorderTex;
<<<<<<< HEAD
            layer.subImage.imageArrayIndex         = 0;
            layer.pose                             = mTopPanelFromWorld;
            layer.pose.position.z += GetRadiusSysprop();

            // Radius effectively controls the width of the cylinder shape.
            // Central angle controls how much of the cylinder is
            // covered by the texture. Together, they control the
            // scale of the texture.
            const float radius = GetRadiusSysprop();
            layer.radius       = radius;
            layer.centralAngle = (!mImmersiveMode ? GetCentralAngleSysprop()
                                                  : 55.0f * immersiveLevelFactor[mImmersiveMode]) *
=======
            layer.subImage.imageArrayIndex = 0;
            layer.pose = topPanelFromWorld;
            layer.pose.position.z += (immersiveMode_ < 3) ? radius : 0.0f;
            layer.radius = radius;
            layer.centralAngle = (!immersiveMode_ ? GetCentralAngleSysprop()
                                                  : GameSurfaceLayer::DEFAULT_CYLINDER_CENTRAL_ANGLE_DEGREES * immersiveModeFactor) *
>>>>>>> a20a05f1
                                 MATH_FLOAT_PI / 180.0f;
            layer.aspectRatio              = -aspectRatio;
            layers[layerCount++].mCylinder = layer;
        }
    } else {
        // Create the Top Display Panel (Flat display)
        for (uint32_t eye = 0; eye < 2; eye++) {
            const uint32_t         cropHoriz = 50 * mResolutionFactor;
            XrCompositionLayerQuad layer     = {};

            layer.type       = XR_TYPE_COMPOSITION_LAYER_QUAD;
            layer.layerFlags = XR_COMPOSITION_LAYER_BLEND_TEXTURE_SOURCE_ALPHA_BIT;
            layer.layerFlags |= XR_COMPOSITION_LAYER_CORRECT_CHROMATIC_ABERRATION_BIT;
            layer.layerFlags |= XR_COMPOSITION_LAYER_UNPREMULTIPLIED_ALPHA_BIT;
            // NOTE: may not want unpremultiplied alpha

            layer.space = space;

            layer.eyeVisibility = eye == 0 ? XR_EYE_VISIBILITY_LEFT : XR_EYE_VISIBILITY_RIGHT;
            memset(&layer.subImage, 0, sizeof(XrSwapchainSubImage));
            layer.subImage.swapchain               = mSwapchain.mHandle;
            layer.subImage.imageRect.offset.x      = (eye == 0 ? 0 : panelWidth) + cropHoriz / 2;
            layer.subImage.imageRect.offset.y      = 0;
            layer.subImage.imageRect.extent.width  = panelWidth - cropHoriz;
            layer.subImage.imageRect.extent.height = panelHeight - verticalBorderTex;
            layer.subImage.imageArrayIndex         = 0;
            layer.pose                             = mTopPanelFromWorld;
            // Scale to get the desired density within the visible area (if we
            // want).
            const auto scale  = GetDensityScaleForSize(panelWidth - cropHoriz, -panelHeight, 1.0f,
                                                       mResolutionFactor);
            layer.size.width  = scale.x;
            layer.size.height = scale.y;

            layers[layerCount++].mQuad = layer;
        }
    }


    // Create the Lower Display Panel (flat touchscreen)
    // When citra is in stereo mode, this panel is also rendered in stereo (i.e.
    // twice), but the image is mono. Therefore, take the right half of the
    // screen and use it for both eyes.
    // FIXME we waste rendering time rendering both displays. That said, We also
    // waste rendering time copying the buffer between runtimes. No time for
    // that now!
    if (lowerPanelScaleFactor > 0.0f)
    {
        const uint32_t         cropHoriz = 90 * mResolutionFactor;
        XrCompositionLayerQuad layer     = {};

        layer.type       = XR_TYPE_COMPOSITION_LAYER_QUAD;
        layer.layerFlags = XR_COMPOSITION_LAYER_BLEND_TEXTURE_SOURCE_ALPHA_BIT;
        layer.layerFlags |= XR_COMPOSITION_LAYER_CORRECT_CHROMATIC_ABERRATION_BIT;
        layer.layerFlags |= XR_COMPOSITION_LAYER_UNPREMULTIPLIED_ALPHA_BIT;
        // NOTE: may not want unpremultiplied alpha

        layer.space = space;

        layer.eyeVisibility = XR_EYE_VISIBILITY_BOTH;
        memset(&layer.subImage, 0, sizeof(XrSwapchainSubImage));
        layer.subImage.swapchain = mSwapchain.mHandle;
        layer.subImage.imageRect.offset.x =
<<<<<<< HEAD
            (cropHoriz / 2) / immersiveLevelFactor[mImmersiveMode] +
            panelWidth * (0.5f - (0.5f / immersiveLevelFactor[mImmersiveMode]));
        layer.subImage.imageRect.offset.y =
            panelHeight + verticalBorderTex +
            panelHeight * (0.5f - (0.5f / immersiveLevelFactor[mImmersiveMode]));
        layer.subImage.imageRect.extent.width =
            (panelWidth - cropHoriz) / immersiveLevelFactor[mImmersiveMode];
        layer.subImage.imageRect.extent.height = panelHeight / immersiveLevelFactor[mImmersiveMode];
        layer.subImage.imageArrayIndex         = 0;
        layer.pose                             = mLowerPanelFromWorld;
        const auto scale           = GetDensityScaleForSize(panelWidth - cropHoriz, -panelHeight,
                                                            lowerPanelScaleFactor, mResolutionFactor);
        layer.size.width           = scale.x;
        layer.size.height          = scale.y;
=======
                (cropHoriz / 2) / immersiveModeFactor +
            panelWidth * (0.5f - (0.5f / immersiveModeFactor));
        layer.subImage.imageRect.offset.y =
            panelHeight + verticalBorderTex +
            panelHeight * (0.5f - (0.5f / immersiveModeFactor));
        layer.subImage.imageRect.extent.width =
                (panelWidth - cropHoriz) / immersiveModeFactor;
        layer.subImage.imageRect.extent.height = panelHeight / immersiveModeFactor;
        layer.subImage.imageArrayIndex = 0;
        layer.pose = lowerPanelFromWorld_;
        const auto scale = GetDensityScaleForSize(panelWidth - cropHoriz, -panelHeight,
                                                  lowerPanelScaleFactor, resolutionFactor_);
        layer.size.width = scale.x * lowerPanelScaleFactor;
        layer.size.height = scale.y * lowerPanelScaleFactor;
>>>>>>> a20a05f1
        layers[layerCount++].mQuad = layer;
    }
}

bool GameSurfaceLayer::GetRayIntersectionWithPanelTopPanel(const XrVector3f& start,
                                                           const XrVector3f& end,
                                                           XrVector2f&       result2d,
                                                           XrPosef&          result3d) const

{
    const uint32_t panelWidth  = mSwapchain.mWidth / 2;
    const uint32_t panelHeight = mSwapchain.mHeight / 2;
    const auto     scale = GetDensityScaleForSize(panelWidth, panelHeight, 1.0f, mResolutionFactor);
    return ::GetRayIntersectionWithPanel(mTopPanelFromWorld, panelWidth, panelHeight, scale, start,
                                         end, result2d, result3d);
}

bool GameSurfaceLayer::GetRayIntersectionWithPanel(const XrVector3f& start,
                                                   const XrVector3f& end,
                                                   XrVector2f&       result2d,
                                                   XrPosef&          result3d) const {
    const uint32_t   panelWidth  = mSwapchain.mWidth / 2;
    const uint32_t   panelHeight = mSwapchain.mHeight / 2;
    const XrVector2f scale =
        GetDensityScaleForSize(panelWidth, panelHeight, lowerPanelScaleFactor, mResolutionFactor);
    return ::GetRayIntersectionWithPanel(mLowerPanelFromWorld, panelWidth, panelHeight, scale,
                                         start, end, result2d, result3d);
}

void GameSurfaceLayer::SetTopPanelFromController(const XrVector3f& controllerPosition) {

    static const XrVector3f viewerPosition{0, 0, 0}; // Set viewer position
    const float             sphereRadius = XrMath::Vector3f::Length(
                    mTopPanelFromWorld.position - viewerPosition); // Set the initial distance of the

    // window from the viewer
    const XrVector3f windowUpDirection{0, 1, 0}; // Y is up

    const XrVector3f windowPosition =
        CalculatePanelPosition(viewerPosition, controllerPosition, sphereRadius);
    const XrQuaternionf windowRotation =
        CalculatePanelRotation(windowPosition, viewerPosition, windowUpDirection);
    if (windowPosition.y < 0) { return; }
    if (XrMath::Quatf::GetYawInRadians(windowRotation) > MATH_FLOAT_PI / 3.0f) { return; }

    mTopPanelFromWorld = XrPosef{windowRotation, windowPosition};
}

XrPosef GameSurfaceLayer::GetTopPanelFromHeadPose(uint32_t eye, const XrPosef& headPose) {
    XrVector3f panelPosition = headPose.position;

    XrVector3f forward, up, right;
    XrMath::Quatf::ToVectors(headPose.orientation, forward, right, up);

    panelPosition.z += superImmersiveRadius * (forward.x * 0.4f);
    panelPosition.y -= superImmersiveRadius * (forward.z * 0.4f);
    panelPosition.x += superImmersiveRadius * (forward.y * 0.4f);

    panelPosition.z += up.x / 12.f;
    panelPosition.y -= up.z / 12.f;
    panelPosition.x += up.y / 12.f;

    return XrPosef{headPose.orientation, panelPosition};
}

// based on thumbstick, modify the depth of the top panel
void GameSurfaceLayer::SetTopPanelFromThumbstick(const float thumbstickY) {
    static constexpr float kDepthSpeed = 0.05f;
    static constexpr float kMaxDepth   = -10.0f;

    mTopPanelFromWorld.position.z -= (thumbstickY * kDepthSpeed);
    mTopPanelFromWorld.position.z =
        std::min(mTopPanelFromWorld.position.z, mLowerPanelFromWorld.position.z);
    mTopPanelFromWorld.position.z = std::max(mTopPanelFromWorld.position.z, kMaxDepth);
}

// Next error code: -2
int32_t GameSurfaceLayer::Init(const jobject     activityObject,
                               const XrVector3f& position,
                               const XrSession&  session) {
    static const std::string gameSurfaceClassName = "org/citra/citra_emu/vr/GameSurfaceLayer";
    mVrGameSurfaceClass =
        JniUtils::GetGlobalClassReference(mEnv, activityObject, gameSurfaceClassName.c_str());
    BAIL_ON_COND(mVrGameSurfaceClass == nullptr, "No java Game Surface Layer class", -1);
    CreateSwapchain();
    SetSurface();

    return 0;
}

void GameSurfaceLayer::Shutdown() {
    xrDestroySwapchain(mSwapchain.mHandle);
    mEnv->DeleteGlobalRef(mVrGameSurfaceClass);
}

void GameSurfaceLayer::CreateSwapchain() {
    // Initialize swapchain

    XrSwapchainCreateInfo xsci;
    memset(&xsci, 0, sizeof(xsci));
    xsci.type        = XR_TYPE_SWAPCHAIN_CREATE_INFO;
    xsci.next        = nullptr;
    xsci.usageFlags  = XR_SWAPCHAIN_USAGE_SAMPLED_BIT | XR_SWAPCHAIN_USAGE_COLOR_ATTACHMENT_BIT;
    xsci.format      = 0;
    xsci.sampleCount = 0;
    xsci.width       = SURFACE_WIDTH_UNSCALED * mResolutionFactor;
    xsci.height      = SURFACE_HEIGHT_UNSCALED * mResolutionFactor;

    xsci.faceCount = 0;
    xsci.arraySize = 0;
    // Note: you can't have mips when you render directly to a
    // surface-backed swapchain. You just have to scale everything
    // so that you do not need them.
    xsci.mipCount = 0;

    ALOGI("GameSurfaceLayer: Creating swapchain of size {}x{} ({}x{} with "
          "resolution factor {}x)",
          xsci.width, xsci.height, SURFACE_WIDTH_UNSCALED, SURFACE_HEIGHT_UNSCALED,
          mResolutionFactor);

    PFN_xrCreateSwapchainAndroidSurfaceKHR pfnCreateSwapchainAndroidSurfaceKHR = nullptr;
    assert(OpenXr::GetInstance() != XR_NULL_HANDLE);
    XrResult xrResult =
        xrGetInstanceProcAddr(OpenXr::GetInstance(), "xrCreateSwapchainAndroidSurfaceKHR",
                              (PFN_xrVoidFunction*)(&pfnCreateSwapchainAndroidSurfaceKHR));
    if (xrResult != XR_SUCCESS || pfnCreateSwapchainAndroidSurfaceKHR == nullptr) {
        FAIL("xrGetInstanceProcAddr failed for "
             "xrCreateSwapchainAndroidSurfaceKHR");
    }

    OXR(pfnCreateSwapchainAndroidSurfaceKHR(mSession, &xsci, &mSwapchain.mHandle, &mSurface));
    mSwapchain.mWidth  = xsci.width;
    mSwapchain.mHeight = xsci.height;
}<|MERGE_RESOLUTION|>--- conflicted
+++ resolved
@@ -232,18 +232,10 @@
     , mActivityObject(activityObject)
 
 {
-<<<<<<< HEAD
-    assert(mImmersiveMode == 0 || mImmersiveMode == 1);
     if (mImmersiveMode > 0) {
         ALOGI("Using VR immersive mode {}", mImmersiveMode);
-        mTopPanelFromWorld.position.z   = mLowerPanelFromWorld.position.z;
-        mLowerPanelFromWorld.position.y = -1.0f - (0.5f * (mImmersiveMode - 1));
-=======
-    if (immersiveMode_ > 0) {
-        ALOGI("Using VR immersive mode {}", immersiveMode_);
-        topPanelFromWorld_.position.z = lowerPanelFromWorld_.position.z;
-        lowerPanelFromWorld_.position.y = -1.0f;
->>>>>>> a20a05f1
+        mTopPanelFromWorld.position.z = mLowerPanelFromWorld.position.z;
+        mLowerPanelFromWorld.position.y = -1.0f;
     }
     const int32_t initializationStatus = Init(activityObject, position, session);
     if (initializationStatus < 0) {
@@ -263,15 +255,9 @@
     mEnv->CallStaticVoidMethod(mVrGameSurfaceClass, setSurfaceMethodID, mActivityObject, mSurface);
 }
 
-<<<<<<< HEAD
-void GameSurfaceLayer::Frame(const XrSpace&                   space,
-                             std::vector<XrCompositionLayer>& layers,
-                             uint32_t&                        layerCount) const
-=======
+
 void GameSurfaceLayer::Frame(const XrSpace& space, std::vector<XrCompositionLayer>& layers,
                              uint32_t& layerCount, const XrPosef& headPose, const float& immersiveModeFactor, const bool showLowerPanel)
->>>>>>> a20a05f1
-
 {
     const uint32_t panelWidth  = mSwapchain.mWidth / 2;
     const uint32_t panelHeight = mSwapchain.mHeight / 2;
@@ -313,8 +299,8 @@
     if (useCylinder) {
         // Create the Top Display Panel (Curved display)
         for (uint32_t eye = 0; eye < NUM_EYES; eye++) {
-            XrPosef topPanelFromWorld = topPanelFromWorld_;
-            if (immersiveMode_ >= 3 && !showLowerPanel)
+            XrPosef topPanelFromWorld = mTopPanelFromWorld;
+            if (mImmersiveMode > 1 && !showLowerPanel)
             {
                 topPanelFromWorld = GetTopPanelFromHeadPose(eye, headPose);
             }
@@ -333,7 +319,7 @@
             // Central angle controls how much of the cylinder is
             // covered by the texture. Together, they control the
             // scale of the texture.
-            const float radius = (immersiveMode_ <= 2 || showLowerPanel) ? GetRadiusSysprop() : superImmersiveRadius;
+            const float radius = (mImmersiveMode < 2 || showLowerPanel) ? GetRadiusSysprop() : superImmersiveRadius;
 
             layer.eyeVisibility = eye == 0 ? XR_EYE_VISIBILITY_LEFT : XR_EYE_VISIBILITY_RIGHT;
             memset(&layer.subImage, 0, sizeof(XrSwapchainSubImage));
@@ -342,27 +328,12 @@
             layer.subImage.imageRect.offset.y      = 0;
             layer.subImage.imageRect.extent.width  = panelWidth;
             layer.subImage.imageRect.extent.height = panelHeight - verticalBorderTex;
-<<<<<<< HEAD
-            layer.subImage.imageArrayIndex         = 0;
-            layer.pose                             = mTopPanelFromWorld;
-            layer.pose.position.z += GetRadiusSysprop();
-
-            // Radius effectively controls the width of the cylinder shape.
-            // Central angle controls how much of the cylinder is
-            // covered by the texture. Together, they control the
-            // scale of the texture.
-            const float radius = GetRadiusSysprop();
-            layer.radius       = radius;
-            layer.centralAngle = (!mImmersiveMode ? GetCentralAngleSysprop()
-                                                  : 55.0f * immersiveLevelFactor[mImmersiveMode]) *
-=======
             layer.subImage.imageArrayIndex = 0;
             layer.pose = topPanelFromWorld;
-            layer.pose.position.z += (immersiveMode_ < 3) ? radius : 0.0f;
+            layer.pose.position.z += (mImmersiveMode < 2) ? radius : 0.0f;
             layer.radius = radius;
-            layer.centralAngle = (!immersiveMode_ ? GetCentralAngleSysprop()
+            layer.centralAngle = (!mImmersiveMode ? GetCentralAngleSysprop()
                                                   : GameSurfaceLayer::DEFAULT_CYLINDER_CENTRAL_ANGLE_DEGREES * immersiveModeFactor) *
->>>>>>> a20a05f1
                                  MATH_FLOAT_PI / 180.0f;
             layer.aspectRatio              = -aspectRatio;
             layers[layerCount++].mCylinder = layer;
@@ -426,22 +397,6 @@
         memset(&layer.subImage, 0, sizeof(XrSwapchainSubImage));
         layer.subImage.swapchain = mSwapchain.mHandle;
         layer.subImage.imageRect.offset.x =
-<<<<<<< HEAD
-            (cropHoriz / 2) / immersiveLevelFactor[mImmersiveMode] +
-            panelWidth * (0.5f - (0.5f / immersiveLevelFactor[mImmersiveMode]));
-        layer.subImage.imageRect.offset.y =
-            panelHeight + verticalBorderTex +
-            panelHeight * (0.5f - (0.5f / immersiveLevelFactor[mImmersiveMode]));
-        layer.subImage.imageRect.extent.width =
-            (panelWidth - cropHoriz) / immersiveLevelFactor[mImmersiveMode];
-        layer.subImage.imageRect.extent.height = panelHeight / immersiveLevelFactor[mImmersiveMode];
-        layer.subImage.imageArrayIndex         = 0;
-        layer.pose                             = mLowerPanelFromWorld;
-        const auto scale           = GetDensityScaleForSize(panelWidth - cropHoriz, -panelHeight,
-                                                            lowerPanelScaleFactor, mResolutionFactor);
-        layer.size.width           = scale.x;
-        layer.size.height          = scale.y;
-=======
                 (cropHoriz / 2) / immersiveModeFactor +
             panelWidth * (0.5f - (0.5f / immersiveModeFactor));
         layer.subImage.imageRect.offset.y =
@@ -451,12 +406,11 @@
                 (panelWidth - cropHoriz) / immersiveModeFactor;
         layer.subImage.imageRect.extent.height = panelHeight / immersiveModeFactor;
         layer.subImage.imageArrayIndex = 0;
-        layer.pose = lowerPanelFromWorld_;
+        layer.pose = mLowerPanelFromWorld;
         const auto scale = GetDensityScaleForSize(panelWidth - cropHoriz, -panelHeight,
-                                                  lowerPanelScaleFactor, resolutionFactor_);
+                                                  lowerPanelScaleFactor, mResolutionFactor);
         layer.size.width = scale.x * lowerPanelScaleFactor;
         layer.size.height = scale.y * lowerPanelScaleFactor;
->>>>>>> a20a05f1
         layers[layerCount++].mQuad = layer;
     }
 }
