--- conflicted
+++ resolved
@@ -43,16 +43,12 @@
     uint32_t               resolution_factor = 0;
     int32_t                vr_environment    = 0;
     int32_t                vr_immersive_mode = 0;
-<<<<<<< HEAD
-    bool                   extra_performance_mode_enabled = false;
-    bool                   rotation_anticlockwise_enabled = false;
-    bool                   render_right_with_left_enabled = false;
-=======
     bool                   extra_performance_mode_enabled      = false;
     int32_t                vr_si_mode_register_offset          = -1;
     int32_t                vr_immersive_positional_factor      = 0;
     int32_t                vr_immersive_positional_game_scaler = 0;
->>>>>>> e01de611
+    bool                   rotation_anticlockwise_enabled = false;
+    bool                   render_right_with_left_enabled = false;
 } extern values;
 
 } // namespace VRSettings