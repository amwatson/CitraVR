--- conflicted
+++ resolved
@@ -253,7 +253,6 @@
     <!-- Miscellaneous -->
     <string name="clear">Effacer</string>
     <string name="slider_default">Par défaut</string>
-    <string name="auto">Échelle automatique</string>
     <string name="ini_saved">Paramètres sauvegardés</string>
     <string name="gameid_saved">Paramètres sauvegardés pour %1$s</string>
     <string name="error_saving">Erreur lors de l\'enregistrement de %1$s.ini: %2$s</string>
@@ -380,18 +379,6 @@
     <string name="camera">Caméra</string>
     <string name="camera_permission_needed">Citra a besoin d\'accéder à votre caméra pour émuler les caméras de la 3DS.\n\nSinon, vous pouvez définir \"Image Source\" sur \"Image fixe\" dans les paramètres de la caméra.</string>
 
-<<<<<<< HEAD
-    <!-- VR-specific -->
-    <string name="vr_gamepad_warning">Avoir des problèmes? Appuyez sur @string/button_start + @string/button_select sur le GamePad pour basculer les modes d\'entrée</string>
-    <string name="preferences_vr">VR</string>
-    <string name="vr_background">Environnement VR</string>
-    <string name="vr_error_two_instances_title">Erreur: détecté deux instances CitraVR</string>
-    <string name="vr_error_two_instances_message">Détecté un bogue de lancement fatal avec CitraVR. C\'est un problème connu. \n\nLe problème est désormais résolu. Veuillez essayer de lancer à nouveau le jeu. </string>
-    <string name="vr_extra_performance_mode_description">Recouvre la valeur des autres paramètres pour minimiser les frais généraux et les performances maxonimiales. Remarque: Lorsque ce paramètre est activé, les valeurs de l\'utilisateur pour les paramètres suivants sont ignorées: Environnement VR (Sélectionne toujours "void"), tout l\'audio (désactivé)</string>
-    <string name="vr_extra_performance_mode">Mode de performance supplémentaire VR</string>
-    <string name="vr_cpu_level">Niveau du processeur</string>
-    <string name="vr_cpu_level_description">Des niveaux plus élevés peuvent améliorer les performances audio / émulation, mais draineront la batterie plus rapidement</string>
-=======
     <!-- Microphone -->
     <string name="microphone">Microphone</string>
     <string name="microphone_permission_needed">Citra a besoin d\'accéder à votre microphone pour émuler le microphone de la 3DS.\n\nAlternativement, vous pouvez également modifier le \"Périphérique d\'entrée audio\" dans les paramètres audio.</string>
@@ -671,5 +658,13 @@
     <string name="november">Novembre</string>
     <string name="december">Décembre</string>
 
->>>>>>> 95ae46f6
+    <!-- VR-specific -->
+    <string name="preferences_vr">VR</string>
+    <string name="vr_background">Environnement VR</string>
+    <string name="vr_error_two_instances_title">Erreur: détecté deux instances CitraVR</string>
+    <string name="vr_error_two_instances_message">Détecté un bogue de lancement fatal avec CitraVR. C\'est un problème connu. \n\nLe problème est désormais résolu. Veuillez essayer de lancer à nouveau le jeu. </string>
+    <string name="vr_extra_performance_mode_description">Recouvre la valeur des autres paramètres pour minimiser les frais généraux et les performances maxonimiales. Remarque: Lorsque ce paramètre est activé, les valeurs de l\'utilisateur pour les paramètres suivants sont ignorées: Environnement VR (Sélectionne toujours "void"), tout l\'audio (désactivé)</string>
+    <string name="vr_extra_performance_mode">Mode de performance supplémentaire VR</string>
+    <string name="vr_cpu_level">Niveau du processeur</string>
+    <string name="vr_cpu_level_description">Des niveaux plus élevés peuvent améliorer les performances audio / émulation, mais draineront la batterie plus rapidement</string>
 </resources>