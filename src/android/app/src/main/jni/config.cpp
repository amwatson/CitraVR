--- conflicted
+++ resolved
@@ -304,8 +304,7 @@
     VRSettings::values.cpu_level =
       VRSettings::values.extra_performance_mode_enabled ? XR_HIGHEST_CPU_PERF_LEVEL
       : VRSettings::CPUPrefToPerfSettingsLevel(sdl2_config->GetInteger(
-<<<<<<< HEAD
-            "VR", "vr_cpu_level", XR_HIGHEST_CPU_PREFERENCE));
+            "VR", "vr_cpu_level", 3));
     VRSettings::values.vr_immersive_mode = sdl2_config->GetInteger(
             "VR", "vr_immersive_mode", 0);
     Settings::values.vr_immersive_mode = VRSettings::values.vr_immersive_mode;
@@ -322,9 +321,6 @@
       // When immersive mode is enabled, only OpenGL is supported.
       Settings::values.graphics_api = Settings::GraphicsAPI::OpenGL;
     }
-=======
-            "VR", "vr_cpu_level", 3));
->>>>>>> 7a2118f6
 
     // Miscellaneous
     ReadSetting("Miscellaneous", Settings::values.log_filter);
