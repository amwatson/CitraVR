/*******************************************************************************

Filename    :   vr_settings.h

Content     :   VR-specific settings initialized in config.cpp

Authors     :   Amanda M. Watson
License     :   Licensed under GPLv3 or any later version.
                Refer to the license.txt file included.

*******************************************************************************/

#pragma once

#pragma once

#include "OpenXR.h"

#include <string>

// Note: update this if CPU levels are added to OpenXR
#define XR_HIGHEST_CPU_PERF_LEVEL XR_PERF_SETTINGS_LEVEL_BOOST_EXT
#define XR_HIGHEST_CPU_PREFERENCE 4 // corresponds to XR_HIGHEST_CPU_PERF_LEVEL in quest logging

namespace VRSettings {

// NOTE: keep this in-sync with HMDType in sync with VRUtils.java
enum class HMDType { UNKNOWN = 0, QUEST1, QUEST2, QUEST3, QUESTPRO };

enum class VREnvironmentType { PASSTHROUGH = 1, VOID = 2 };

// Given a CPU level preference, return the corresponding OpenXR performance level
XrPerfSettingsLevelEXT CPUPrefToPerfSettingsLevel(const int32_t cpu_level_pref);
// Return the HMD type as a string (queried from ro.product.model)
std::string GetHMDTypeStr();
// Given a string from GetHMDTypeStr(), return the corresponding HMDType
HMDType HmdTypeFromStr(const std::string& hmdType);

struct Values {
<<<<<<< HEAD
    XrPerfSettingsLevelEXT cpu_level = XR_HIGHEST_CPU_PERF_LEVEL;
=======
    bool extra_performance_mode_enabled = false;
    int32_t vr_environment = 0;
    XrPerfSettingsLevelEXT cpu_level = XR_PERF_SETTINGS_LEVEL_SUSTAINED_HIGH_EXT;
    uint32_t resolution_factor = 0;
>>>>>>> 7a2118f6
    HMDType hmd_type = HMDType::UNKNOWN;
    uint32_t resolution_factor = 0;
    int32_t vr_environment = 0;
    bool extra_performance_mode_enabled = false;
    int32_t vr_immersive_mode = 0;
    int32_t vr_immersive_positional_factor = 0;
} extern values;

} // namespace VRSettings<|MERGE_RESOLUTION|>--- conflicted
+++ resolved
@@ -37,18 +37,11 @@
 HMDType HmdTypeFromStr(const std::string& hmdType);
 
 struct Values {
-<<<<<<< HEAD
-    XrPerfSettingsLevelEXT cpu_level = XR_HIGHEST_CPU_PERF_LEVEL;
-=======
     bool extra_performance_mode_enabled = false;
     int32_t vr_environment = 0;
     XrPerfSettingsLevelEXT cpu_level = XR_PERF_SETTINGS_LEVEL_SUSTAINED_HIGH_EXT;
     uint32_t resolution_factor = 0;
->>>>>>> 7a2118f6
     HMDType hmd_type = HMDType::UNKNOWN;
-    uint32_t resolution_factor = 0;
-    int32_t vr_environment = 0;
-    bool extra_performance_mode_enabled = false;
     int32_t vr_immersive_mode = 0;
     int32_t vr_immersive_positional_factor = 0;
 } extern values;
