--- conflicted
+++ resolved
@@ -14,15 +14,10 @@
     PLUGIN_LOADER("plugin_loader", Settings.SECTION_SYSTEM, false),
     ALLOW_PLUGIN_LOADER("allow_plugin_loader", Settings.SECTION_SYSTEM, true),
     SWAP_SCREEN("swap_screen", Settings.SECTION_LAYOUT, false),
-<<<<<<< HEAD
-    VR_EXTRA_PERFORMANCE_MODE("vr_extra_performance_mode", Settings.SECTION_VR, false),
-    VR_IMMERSIVE_MODE("vr_immersive_mode", Settings.SECTION_VR, false),
     VR_ROTATE_ANTICLOCKWISE("vr_rotate_anticlockwise", Settings.SECTION_VR, false),
-    VR_RENDER_RIGHT_WITH_LEFT("vr_render_right_with_left", Settings.SECTION_VR, false);
-=======
+    VR_RENDER_RIGHT_WITH_LEFT("vr_render_right_with_left", Settings.SECTION_VR, false),
     VR_EXTRA_PERFORMANCE_MODE("vr_extra_performance_mode", Settings.SECTION_VR, false);
->>>>>>> e01de611
-    
+
     override var boolean: Boolean = defaultValue
 
     override val valueAsString: String
