--- conflicted
+++ resolved
@@ -266,7 +266,6 @@
     <!-- Miscellaneous -->
     <string name="clear">Clear</string>
     <string name="slider_default">Default</string>
-    <string name="auto">Auto</string>
     <string name="ini_saved">Saved settings</string>
     <string name="gameid_saved">Saved settings for %1$s</string>
     <string name="error_saving">Error saving %1$s.ini: %2$s</string>
@@ -434,7 +433,7 @@
     <string name="cia_install_notification_channel_id" translatable="false">citra-cia</string>
     <string name="cia_install_notification_channel_description">Citra notifications during CIA Install</string>
     <string name="cia_install_notification_title">Installing CIA</string>
-    <string name="cia_install_notification_installing">Installing %1$s (%d/%d)</string>
+    <string name="cia_install_notification_installing">Installing %s (%d/%d)</string>
     <string name="cia_install_notification_success_title">Successfully installed CIA</string>
     <string name="cia_install_notification_error_title">Failed to install CIA</string>
     <string name="cia_install_success">\"%s\" has been installed successfully</string>
@@ -443,20 +442,6 @@
     <string name="cia_install_error_encrypted">\"%s\" must be decrypted before being used with Citra.\n A real 3DS is required</string>
     <string name="cia_install_error_unknown">An unknown error occurred while installing \"%s\".\n Please see the log for more details</string>
 
-<<<<<<< HEAD
-    <!-- VR-specific -->
-    <string name="vr_gamepad_warning">Having trouble?  Press @string/button_start + @string/button_select on the gamepad to toggle input modes</string>
-    <string name="preferences_vr">VR</string>
-    <string name="vr_background">VR Environment</string>
-    <string name="vr_keyboard_left">&lt;</string>
-    <string name="vr_keyboard_right">&gt;</string>
-    <string name="vr_error_two_instances_title">Error: Detected Two CitraVR Instances</string>
-    <string name="vr_error_two_instances_message">Detected a fatal launch bug with CitraVR.  This is a known issue. \n\nThe problem is now resolved.   Please try launching the game again. </string>
-    <string name="vr_extra_performance_mode_description">Overrides the value of other settings to minimize overhead and maxmimize performance.  NOTE: when this setting is enabled, the user\'s values for the following settings are ignored: VR Environment (always selects "Void"), all audio (disabled)</string>
-    <string name="vr_extra_performance_mode">VR Extra Performance Mode</string>
-    <string name="vr_cpu_level">CPU level</string>
-    <string name="vr_cpu_level_description">Higher levels may improve audio/emulation performance, but will drain the battery faster</string>
-=======
     <!-- Theme Modes -->
     <string name="change_theme_mode">Change Theme Mode</string>
     <string name="theme_mode_follow_system">Follow System</string>
@@ -687,5 +672,15 @@
     <string name="november">November</string>
     <string name="december">December</string>
 
->>>>>>> 95ae46f6
+    <!-- VR-specific -->
+    <string name="preferences_vr">VR</string>
+    <string name="vr_background">VR Environment</string>
+    <string name="vr_keyboard_left">&lt;</string>
+    <string name="vr_keyboard_right">&gt;</string>
+    <string name="vr_error_two_instances_title">Error: Detected Two CitraVR Instances</string>
+    <string name="vr_error_two_instances_message">Detected a fatal launch bug with CitraVR.  This is a known issue. \n\nThe problem is now resolved.   Please try launching the game again. </string>
+    <string name="vr_extra_performance_mode_description">Overrides the value of other settings to minimize overhead and maxmimize performance.  NOTE: when this setting is enabled, the user\'s values for the following settings are ignored: VR Environment (always selects "Void"), all audio (disabled)</string>
+    <string name="vr_extra_performance_mode">VR Extra Performance Mode</string>
+    <string name="vr_cpu_level">CPU level</string>
+    <string name="vr_cpu_level_description">Higher levels may improve audio/emulation performance, but will drain the battery faster</string>
 </resources>