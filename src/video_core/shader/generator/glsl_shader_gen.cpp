// Copyright 2023 Citra Emulator Project
// Licensed under GPLv2 or any later version
// Refer to the license.txt file included.

#include <string_view>
#include <fmt/format.h>

#include "video_core/pica/regs_rasterizer.h"
#include "video_core/shader/generator/glsl_shader_decompiler.h"
#include "video_core/shader/generator/glsl_shader_gen.h"
#include "video_core/shader/generator/shader_gen.h"
#include "common/settings.h"

using VSOutputAttributes = Pica::RasterizerRegs::VSOutputAttributes;

namespace Pica::Shader::Generator::GLSL {

constexpr std::string_view VSPicaUniformBlockDef = R"(
struct pica_uniforms {
    bool b[16];
    uvec4 i[4];
    vec4 f[96];
};

#ifdef VULKAN
layout (set = 0, binding = 0, std140) uniform vs_pica_data {
#else
layout (binding = 0, std140) uniform vs_pica_data {
#endif
    pica_uniforms uniforms;
};
)";

constexpr std::string_view VSUniformBlockDef = R"(
#ifdef VULKAN
layout (set = 0, binding = 1, std140) uniform vs_data {
#else
layout (binding = 1, std140) uniform vs_data {
#endif
    bool enable_clip1;
    vec4 clip_coef;

    float vr_immersive_mode_factor;
};

const vec2 EPSILON_Z = vec2(0.000001f, -1.00001f);

vec4 SanitizeVertex(vec4 vtx_pos) {
    float ndc_z = vtx_pos.z / vtx_pos.w;
    if (ndc_z > 0.f && ndc_z < EPSILON_Z[0]) {
        vtx_pos.z = 0.f;
    }
    if (ndc_z < -1.f && ndc_z > EPSILON_Z[1]) {
        vtx_pos.z = -vtx_pos.w;
    }
    return vtx_pos;
}
)";

static std::string GetVertexInterfaceDeclaration(bool is_output, bool use_clip_planes,
                                                 bool separable_shader) {
    std::string out;

    const auto append_variable = [&](std::string_view var, int location) {
        if (separable_shader) {
            out += fmt::format("layout (location={}) ", location);
        }
        out += fmt::format("{}{};\n", is_output ? "out " : "in ", var);
    };

    append_variable("vec4 primary_color", ATTRIBUTE_COLOR);
    append_variable("vec2 texcoord0", ATTRIBUTE_TEXCOORD0);
    append_variable("vec2 texcoord1", ATTRIBUTE_TEXCOORD1);
    append_variable("vec2 texcoord2", ATTRIBUTE_TEXCOORD2);
    append_variable("float texcoord0_w", ATTRIBUTE_TEXCOORD0_W);
    append_variable("vec4 normquat", ATTRIBUTE_NORMQUAT);
    append_variable("vec3 view", ATTRIBUTE_VIEW);

    if (is_output && separable_shader) {
        // gl_PerVertex redeclaration is required for separate shader object
        out += "out gl_PerVertex {\n";
        // Apple Silicon GPU drivers optimize more aggressively, which can create
        // too much variance and cause visual artifacting in games like Pokemon.
#ifdef __APPLE__
        out += "    invariant vec4 gl_Position;\n";
#else
        out += "    vec4 gl_Position;\n";
#endif
        if (use_clip_planes) {
            out += "    float gl_ClipDistance[2];\n";
        }
        out += "};\n";
    }

    return out;
}

<<<<<<< HEAD
=======
/// Detects if a TEV stage is configured to be skipped (to avoid generating unnecessary code)
static bool IsPassThroughTevStage(const TevStageConfig& stage) {
    return (stage.color_op == TevStageConfig::Operation::Replace &&
            stage.alpha_op == TevStageConfig::Operation::Replace &&
            stage.color_source1 == TevStageConfig::Source::Previous &&
            stage.alpha_source1 == TevStageConfig::Source::Previous &&
            stage.color_modifier1 == TevStageConfig::ColorModifier::SourceColor &&
            stage.alpha_modifier1 == TevStageConfig::AlphaModifier::SourceAlpha &&
            stage.GetColorMultiplier() == 1 && stage.GetAlphaMultiplier() == 1);
}

/// Writes the specified TEV stage source component(s)
static void AppendSource(std::string& out, const PicaFSConfig& config,
                         TevStageConfig::Source source, std::string_view index_name) {
    using Source = TevStageConfig::Source;
    switch (source) {
    case Source::PrimaryColor:
        out += "rounded_primary_color";
        break;
    case Source::PrimaryFragmentColor:
        out += "primary_fragment_color";
        break;
    case Source::SecondaryFragmentColor:
        out += "secondary_fragment_color";
        break;
    case Source::Texture0:
        out += "sampleTexUnit0()";
        break;
    case Source::Texture1:
        out += "sampleTexUnit1()";
        break;
    case Source::Texture2:
        out += "sampleTexUnit2()";
        break;
    case Source::Texture3:
        out += "sampleTexUnit3()";
        break;
    case Source::PreviousBuffer:
        out += "combiner_buffer";
        break;
    case Source::Constant:
        out += fmt::format("const_color[{}]", index_name);
        break;
    case Source::Previous:
        out += "last_tex_env_out";
        break;
    default:
        out += "vec4(0.0)";
        LOG_CRITICAL(Render, "Unknown source op {}", source);
        break;
    }
}

/// Writes the color components to use for the specified TEV stage color modifier
static void AppendColorModifier(std::string& out, const PicaFSConfig& config,
                                TevStageConfig::ColorModifier modifier,
                                TevStageConfig::Source source, std::string_view index_name) {
    using ColorModifier = TevStageConfig::ColorModifier;
    switch (modifier) {
    case ColorModifier::SourceColor:
        AppendSource(out, config, source, index_name);
        out += ".rgb";
        break;
    case ColorModifier::OneMinusSourceColor:
        out += "vec3(1.0) - ";
        AppendSource(out, config, source, index_name);
        out += ".rgb";
        break;
    case ColorModifier::SourceAlpha:
        AppendSource(out, config, source, index_name);
        out += ".aaa";
        break;
    case ColorModifier::OneMinusSourceAlpha:
        out += "vec3(1.0) - ";
        AppendSource(out, config, source, index_name);
        out += ".aaa";
        break;
    case ColorModifier::SourceRed:
        AppendSource(out, config, source, index_name);
        out += ".rrr";
        break;
    case ColorModifier::OneMinusSourceRed:
        out += "vec3(1.0) - ";
        AppendSource(out, config, source, index_name);
        out += ".rrr";
        break;
    case ColorModifier::SourceGreen:
        AppendSource(out, config, source, index_name);
        out += ".ggg";
        break;
    case ColorModifier::OneMinusSourceGreen:
        out += "vec3(1.0) - ";
        AppendSource(out, config, source, index_name);
        out += ".ggg";
        break;
    case ColorModifier::SourceBlue:
        AppendSource(out, config, source, index_name);
        out += ".bbb";
        break;
    case ColorModifier::OneMinusSourceBlue:
        out += "vec3(1.0) - ";
        AppendSource(out, config, source, index_name);
        out += ".bbb";
        break;
    default:
        out += "vec3(0.0)";
        LOG_CRITICAL(Render, "Unknown color modifier op {}", modifier);
        break;
    }
}

/// Writes the alpha component to use for the specified TEV stage alpha modifier
static void AppendAlphaModifier(std::string& out, const PicaFSConfig& config,
                                TevStageConfig::AlphaModifier modifier,
                                TevStageConfig::Source source, const std::string& index_name) {
    using AlphaModifier = TevStageConfig::AlphaModifier;
    switch (modifier) {
    case AlphaModifier::SourceAlpha:
        AppendSource(out, config, source, index_name);
        out += ".a";
        break;
    case AlphaModifier::OneMinusSourceAlpha:
        out += "1.0 - ";
        AppendSource(out, config, source, index_name);
        out += ".a";
        break;
    case AlphaModifier::SourceRed:
        AppendSource(out, config, source, index_name);
        out += ".r";
        break;
    case AlphaModifier::OneMinusSourceRed:
        out += "1.0 - ";
        AppendSource(out, config, source, index_name);
        out += ".r";
        break;
    case AlphaModifier::SourceGreen:
        AppendSource(out, config, source, index_name);
        out += ".g";
        break;
    case AlphaModifier::OneMinusSourceGreen:
        out += "1.0 - ";
        AppendSource(out, config, source, index_name);
        out += ".g";
        break;
    case AlphaModifier::SourceBlue:
        AppendSource(out, config, source, index_name);
        out += ".b";
        break;
    case AlphaModifier::OneMinusSourceBlue:
        out += "1.0 - ";
        AppendSource(out, config, source, index_name);
        out += ".b";
        break;
    default:
        out += "0.0";
        LOG_CRITICAL(Render, "Unknown alpha modifier op {}", modifier);
        break;
    }
}

/// Writes the combiner function for the color components for the specified TEV stage operation
static void AppendColorCombiner(std::string& out, TevStageConfig::Operation operation,
                                std::string_view variable_name) {
    const auto get_combiner = [operation] {
        using Operation = TevStageConfig::Operation;
        switch (operation) {
        case Operation::Replace:
            return "color_results_1";
        case Operation::Modulate:
            return "color_results_1 * color_results_2";
        case Operation::Add:
            return "color_results_1 + color_results_2";
        case Operation::AddSigned:
            return "color_results_1 + color_results_2 - vec3(0.5)";
        case Operation::Lerp:
            return "color_results_1 * color_results_3 + color_results_2 * (vec3(1.0) - "
                   "color_results_3)";
        case Operation::Subtract:
            return "color_results_1 - color_results_2";
        case Operation::MultiplyThenAdd:
            return "color_results_1 * color_results_2 + color_results_3";
        case Operation::AddThenMultiply:
            return "min(color_results_1 + color_results_2, vec3(1.0)) * color_results_3";
        case Operation::Dot3_RGB:
        case Operation::Dot3_RGBA:
            return "vec3(dot(color_results_1 - vec3(0.5), color_results_2 - vec3(0.5)) * 4.0)";
        default:
            LOG_CRITICAL(Render, "Unknown color combiner operation: {}", operation);
            return "vec3(0.0)";
        }
    };

    // Clamp result to 0.0, 1.0
    out += fmt::format("clamp({}, vec3(0.0), vec3(1.0))", get_combiner());
}

/// Writes the combiner function for the alpha component for the specified TEV stage operation
static void AppendAlphaCombiner(std::string& out, TevStageConfig::Operation operation,
                                std::string_view variable_name) {
    out += "clamp(";
    using Operation = TevStageConfig::Operation;
    switch (operation) {
    case Operation::Replace:
        out += "alpha_results_1";
        break;
    case Operation::Modulate:
        out += "alpha_results_1 * alpha_results_2";
        break;
    case Operation::Add:
        out += "alpha_results_1 + alpha_results_2";
        break;
    case Operation::AddSigned:
        out += "alpha_results_1 + alpha_results_2 - 0.5";
        break;
    case Operation::Lerp:
        out += "alpha_results_1 * alpha_results_3 + alpha_results_2 * (1.0 - alpha_results_3)";
        break;
    case Operation::Subtract:
        out += "alpha_results_1 - alpha_results_2";
        break;
    case Operation::MultiplyThenAdd:
        out += "alpha_results_1 * alpha_results_2 + alpha_results_3";
        break;
    case Operation::AddThenMultiply:
        out += "min(alpha_results_1 + alpha_results_2, 1.0) * alpha_results_3";
        break;
    default:
        out += "0.0";
        LOG_CRITICAL(Render, "Unknown alpha combiner operation: {}", operation);
        break;
    }
    out += ", 0.0, 1.0)";
}

/// Writes the if-statement condition used to evaluate alpha testing
static void AppendAlphaTestCondition(std::string& out, FramebufferRegs::CompareFunc func) {
    using CompareFunc = FramebufferRegs::CompareFunc;
    switch (func) {
    case CompareFunc::Never:
        out += "true";
        break;
    case CompareFunc::Always:
        out += "false";
        break;
    case CompareFunc::Equal:
    case CompareFunc::NotEqual:
    case CompareFunc::LessThan:
    case CompareFunc::LessThanOrEqual:
    case CompareFunc::GreaterThan:
    case CompareFunc::GreaterThanOrEqual: {
        static constexpr std::array op{"!=", "==", ">=", ">", "<=", "<"};
        const auto index = static_cast<u32>(func) - static_cast<u32>(CompareFunc::Equal);
        out += fmt::format("int(last_tex_env_out.a * 255.0) {} alphatest_ref", op[index]);
        break;
    }

    default:
        out += "false";
        LOG_CRITICAL(Render, "Unknown alpha test condition {}", func);
        break;
    }
}

/// Writes the code to emulate the specified TEV stage
static void WriteTevStage(std::string& out, const PicaFSConfig& config, unsigned index) {
    const auto stage =
        static_cast<const TexturingRegs::TevStageConfig>(config.state.tev_stages[index]);
    if (!IsPassThroughTevStage(stage)) {
        const std::string index_name = std::to_string(index);

        out += fmt::format("color_results_1 = ", index_name);
        AppendColorModifier(out, config, stage.color_modifier1, stage.color_source1, index_name);
        out += fmt::format(";\ncolor_results_2 = ", index_name);
        AppendColorModifier(out, config, stage.color_modifier2, stage.color_source2, index_name);
        out += fmt::format(";\ncolor_results_3 = ", index_name);
        AppendColorModifier(out, config, stage.color_modifier3, stage.color_source3, index_name);

        // Round the output of each TEV stage to maintain the PICA's 8 bits of precision
        out += fmt::format(";\nvec3 color_output_{} = byteround(", index_name);
        AppendColorCombiner(out, stage.color_op, "color_results");
        out += ");\n";

        if (stage.color_op == TevStageConfig::Operation::Dot3_RGBA) {
            // result of Dot3_RGBA operation is also placed to the alpha component
            out += fmt::format("float alpha_output_{0} = color_output_{0}[0];\n", index_name);
        } else {
            out += fmt::format("alpha_results_1 = ", index_name);
            AppendAlphaModifier(out, config, stage.alpha_modifier1, stage.alpha_source1,
                                index_name);
            out += fmt::format(";\nalpha_results_2 = ", index_name);
            AppendAlphaModifier(out, config, stage.alpha_modifier2, stage.alpha_source2,
                                index_name);
            out += fmt::format(";\nalpha_results_3 = ", index_name);
            AppendAlphaModifier(out, config, stage.alpha_modifier3, stage.alpha_source3,
                                index_name);

            out += fmt::format(";\nfloat alpha_output_{} = byteround(", index_name);
            AppendAlphaCombiner(out, stage.alpha_op, "alpha_results");
            out += ");\n";
        }

        out += fmt::format("last_tex_env_out = vec4("
                           "clamp(color_output_{} * {}.0, vec3(0.0), vec3(1.0)), "
                           "clamp(alpha_output_{} * {}.0, 0.0, 1.0));\n",
                           index_name, stage.GetColorMultiplier(), index_name,
                           stage.GetAlphaMultiplier());
    }

    out += "combiner_buffer = next_combiner_buffer;\n";

    if (config.TevStageUpdatesCombinerBufferColor(index))
        out += "next_combiner_buffer.rgb = last_tex_env_out.rgb;\n";

    if (config.TevStageUpdatesCombinerBufferAlpha(index))
        out += "next_combiner_buffer.a = last_tex_env_out.a;\n";
}

/// Writes the code to emulate fragment lighting
static void WriteLighting(std::string& out, const PicaFSConfig& config) {
    const auto& lighting = config.state.lighting;

    // Define lighting globals
    out += "vec4 diffuse_sum = vec4(0.0, 0.0, 0.0, 1.0);\n"
           "vec4 specular_sum = vec4(0.0, 0.0, 0.0, 1.0);\n"
           "vec3 light_vector = vec3(0.0);\n"
           "float light_distance = 0.0;\n"
           "vec3 refl_value = vec3(0.0);\n"
           "vec3 spot_dir = vec3(0.0);\n"
           "vec3 half_vector = vec3(0.0);\n"
           "float dot_product = 0.0;\n"
           "float clamp_highlights = 1.0;\n"
           "float geo_factor = 1.0;\n";

    // Compute fragment normals and tangents
    const auto perturbation = [&] {
        return fmt::format("2.0 * (sampleTexUnit{}()).rgb - 1.0", lighting.bump_selector.Value());
    };

    if (config.state.use_custom_normal_map) {
        const std::string normal_texel =
            fmt::format("2.0 * (texture(tex_normal, texcoord0)).rgb - 1.0");
        out += fmt::format("vec3 surface_normal = {};\n", normal_texel);
        out += "vec3 surface_tangent = vec3(1.0, 0.0, 0.0);\n";
    } else {
        switch (lighting.bump_mode) {
        case LightingRegs::LightingBumpMode::NormalMap: {
            // Bump mapping is enabled using a normal map
            out += fmt::format("vec3 surface_normal = {};\n", perturbation());

            // Recompute Z-component of perturbation if 'renorm' is enabled, this provides a higher
            // precision result
            if (lighting.bump_renorm) {
                constexpr std::string_view val = "(1.0 - (surface_normal.x*surface_normal.x + "
                                                 "surface_normal.y*surface_normal.y))";
                out += fmt::format("surface_normal.z = sqrt(max({}, 0.0));\n", val);
            }

            // The tangent vector is not perturbed by the normal map and is just a unit vector.
            out += "vec3 surface_tangent = vec3(1.0, 0.0, 0.0);\n";
            break;
        }
        case LightingRegs::LightingBumpMode::TangentMap: {
            // Bump mapping is enabled using a tangent map
            out += fmt::format("vec3 surface_tangent = {};\n", perturbation());
            // Mathematically, recomputing Z-component of the tangent vector won't affect the
            // relevant computation below, which is also confirmed on 3DS. So we don't bother
            // recomputing here even if 'renorm' is enabled.

            // The normal vector is not perturbed by the tangent map and is just a unit vector.
            out += "vec3 surface_normal = vec3(0.0, 0.0, 1.0);\n";
            break;
        }
        default:
            // No bump mapping - surface local normal and tangent are just unit vectors
            out += "vec3 surface_normal = vec3(0.0, 0.0, 1.0);\n"
                   "vec3 surface_tangent = vec3(1.0, 0.0, 0.0);\n";
        }
    }

    // Rotate the surface-local normal by the interpolated normal quaternion to convert it to
    // eyespace.
    out += "vec4 normalized_normquat = normalize(normquat);\n"
           "vec3 normal = quaternion_rotate(normalized_normquat, surface_normal);\n"
           "vec3 tangent = quaternion_rotate(normalized_normquat, surface_tangent);\n";

    if (lighting.enable_shadow) {
        std::string shadow_texture =
            fmt::format("sampleTexUnit{}()", lighting.shadow_selector.Value());
        if (lighting.shadow_invert) {
            out += fmt::format("vec4 shadow = vec4(1.0) - {};\n", shadow_texture);
        } else {
            out += fmt::format("vec4 shadow = {};\n", shadow_texture);
        }
    } else {
        out += "vec4 shadow = vec4(1.0);\n";
    }

    // Samples the specified lookup table for specular lighting
    auto get_lut_value = [&lighting](LightingRegs::LightingSampler sampler, unsigned light_num,
                                     LightingRegs::LightingLutInput input, bool abs) {
        std::string index;
        switch (input) {
        case LightingRegs::LightingLutInput::NH:
            index = "dot(normal, normalize(half_vector))";
            break;

        case LightingRegs::LightingLutInput::VH:
            index = "dot(normalize(view), normalize(half_vector))";
            break;

        case LightingRegs::LightingLutInput::NV:
            index = "dot(normal, normalize(view))";
            break;

        case LightingRegs::LightingLutInput::LN:
            index = "dot(light_vector, normal)";
            break;

        case LightingRegs::LightingLutInput::SP:
            index = "dot(light_vector, spot_dir)";
            break;

        case LightingRegs::LightingLutInput::CP:
            // CP input is only available with configuration 7
            if (lighting.config == LightingRegs::LightingConfig::Config7) {
                // Note: even if the normal vector is modified by normal map, which is not the
                // normal of the tangent plane anymore, the half angle vector is still projected
                // using the modified normal vector.
                constexpr std::string_view half_angle_proj =
                    "normalize(half_vector) - normal * dot(normal, normalize(half_vector))";
                // Note: the half angle vector projection is confirmed not normalized before the dot
                // product. The result is in fact not cos(phi) as the name suggested.
                index = fmt::format("dot({}, tangent)", half_angle_proj);
            } else {
                index = "0.0";
            }
            break;

        default:
            LOG_CRITICAL(HW_GPU, "Unknown lighting LUT input {}", static_cast<int>(input));
            UNIMPLEMENTED();
            index = "0.0";
            break;
        }

        const auto sampler_index = static_cast<u32>(sampler);

        if (abs) {
            // LUT index is in the range of (0.0, 1.0)
            index = lighting.light[light_num].two_sided_diffuse
                        ? fmt::format("abs({})", index)
                        : fmt::format("max({}, 0.0)", index);
            return fmt::format("LookupLightingLUTUnsigned({}, {})", sampler_index, index);
        } else {
            // LUT index is in the range of (-1.0, 1.0)
            return fmt::format("LookupLightingLUTSigned({}, {})", sampler_index, index);
        }
    };

    // Write the code to emulate each enabled light
    for (unsigned light_index = 0; light_index < lighting.src_num; ++light_index) {
        const auto& light_config = lighting.light[light_index];
        const std::string light_src = fmt::format("light_src[{}]", light_config.num.Value());

        // Compute light vector (directional or positional)
        if (light_config.directional) {
            out += fmt::format("light_vector = {}.position;\n", light_src);
        } else {
            out += fmt::format("light_vector = {}.position + view;\n", light_src);
        }
        out += fmt::format("light_distance = length(light_vector);\n", light_src);
        out += fmt::format("light_vector = normalize(light_vector);\n", light_src);

        out += fmt::format("spot_dir = {}.spot_direction;\n", light_src);
        out += "half_vector = normalize(view) + light_vector;\n";

        // Compute dot product of light_vector and normal, adjust if lighting is one-sided or
        // two-sided
        out += std::string("dot_product = ") + (light_config.two_sided_diffuse
                                                    ? "abs(dot(light_vector, normal));\n"
                                                    : "max(dot(light_vector, normal), 0.0);\n");

        // If enabled, clamp specular component if lighting result is zero
        if (lighting.clamp_highlights) {
            out += "clamp_highlights = sign(dot_product);\n";
        }

        // If enabled, compute spot light attenuation value
        std::string spot_atten = "1.0";
        if (light_config.spot_atten_enable &&
            LightingRegs::IsLightingSamplerSupported(
                lighting.config, LightingRegs::LightingSampler::SpotlightAttenuation)) {
            const std::string value =
                get_lut_value(LightingRegs::SpotlightAttenuationSampler(light_config.num),
                              light_config.num, lighting.lut_sp.type, lighting.lut_sp.abs_input);
            spot_atten = fmt::format("({:#} * {})", lighting.lut_sp.scale, value);
        }

        // If enabled, compute distance attenuation value
        std::string dist_atten = "1.0";
        if (light_config.dist_atten_enable) {
            const std::string index = fmt::format("clamp({}.dist_atten_scale * light_distance "
                                                  "+ {}.dist_atten_bias, 0.0, 1.0)",
                                                  light_src, light_src, light_src);
            const auto sampler = LightingRegs::DistanceAttenuationSampler(light_config.num);
            dist_atten = fmt::format("LookupLightingLUTUnsigned({}, {})", sampler, index);
        }

        if (light_config.geometric_factor_0 || light_config.geometric_factor_1) {
            out += "geo_factor = dot(half_vector, half_vector);\n"
                   "geo_factor = geo_factor == 0.0 ? 0.0 : min("
                   "dot_product / geo_factor, 1.0);\n";
        }

        // Specular 0 component
        std::string d0_lut_value = "1.0";
        if (lighting.lut_d0.enable &&
            LightingRegs::IsLightingSamplerSupported(
                lighting.config, LightingRegs::LightingSampler::Distribution0)) {
            // Lookup specular "distribution 0" LUT value
            const std::string value =
                get_lut_value(LightingRegs::LightingSampler::Distribution0, light_config.num,
                              lighting.lut_d0.type, lighting.lut_d0.abs_input);
            d0_lut_value = fmt::format("({:#} * {})", lighting.lut_d0.scale, value);
        }
        std::string specular_0 = fmt::format("({} * {}.specular_0)", d0_lut_value, light_src);
        if (light_config.geometric_factor_0) {
            specular_0 = fmt::format("({} * geo_factor)", specular_0);
        }

        // If enabled, lookup ReflectRed value, otherwise, 1.0 is used
        if (lighting.lut_rr.enable &&
            LightingRegs::IsLightingSamplerSupported(lighting.config,
                                                     LightingRegs::LightingSampler::ReflectRed)) {
            std::string value =
                get_lut_value(LightingRegs::LightingSampler::ReflectRed, light_config.num,
                              lighting.lut_rr.type, lighting.lut_rr.abs_input);
            value = fmt::format("({:#} * {})", lighting.lut_rr.scale, value);
            out += fmt::format("refl_value.r = {};\n", value);
        } else {
            out += "refl_value.r = 1.0;\n";
        }

        // If enabled, lookup ReflectGreen value, otherwise, ReflectRed value is used
        if (lighting.lut_rg.enable &&
            LightingRegs::IsLightingSamplerSupported(lighting.config,
                                                     LightingRegs::LightingSampler::ReflectGreen)) {
            std::string value =
                get_lut_value(LightingRegs::LightingSampler::ReflectGreen, light_config.num,
                              lighting.lut_rg.type, lighting.lut_rg.abs_input);
            value = fmt::format("({:#} * {})", lighting.lut_rg.scale, value);
            out += fmt::format("refl_value.g = {};\n", value);
        } else {
            out += "refl_value.g = refl_value.r;\n";
        }

        // If enabled, lookup ReflectBlue value, otherwise, ReflectRed value is used
        if (lighting.lut_rb.enable &&
            LightingRegs::IsLightingSamplerSupported(lighting.config,
                                                     LightingRegs::LightingSampler::ReflectBlue)) {
            std::string value =
                get_lut_value(LightingRegs::LightingSampler::ReflectBlue, light_config.num,
                              lighting.lut_rb.type, lighting.lut_rb.abs_input);
            value = fmt::format("({:#} * {})", lighting.lut_rb.scale, value);
            out += fmt::format("refl_value.b = {};\n", value);
        } else {
            out += "refl_value.b = refl_value.r;\n";
        }

        // Specular 1 component
        std::string d1_lut_value = "1.0";
        if (lighting.lut_d1.enable &&
            LightingRegs::IsLightingSamplerSupported(
                lighting.config, LightingRegs::LightingSampler::Distribution1)) {
            // Lookup specular "distribution 1" LUT value
            const std::string value =
                get_lut_value(LightingRegs::LightingSampler::Distribution1, light_config.num,
                              lighting.lut_d1.type, lighting.lut_d1.abs_input);
            d1_lut_value = fmt::format("({:#} * {})", lighting.lut_d1.scale, value);
        }
        std::string specular_1 =
            fmt::format("({} * refl_value * {}.specular_1)", d1_lut_value, light_src);
        if (light_config.geometric_factor_1) {
            specular_1 = fmt::format("({} * geo_factor)", specular_1);
        }

        // Fresnel
        // Note: only the last entry in the light slots applies the Fresnel factor
        if (light_index == lighting.src_num - 1 && lighting.lut_fr.enable &&
            LightingRegs::IsLightingSamplerSupported(lighting.config,
                                                     LightingRegs::LightingSampler::Fresnel)) {
            // Lookup fresnel LUT value
            std::string value =
                get_lut_value(LightingRegs::LightingSampler::Fresnel, light_config.num,
                              lighting.lut_fr.type, lighting.lut_fr.abs_input);
            value = fmt::format("({:#} * {})", lighting.lut_fr.scale, value);

            // Enabled for diffuse lighting alpha component
            if (lighting.enable_primary_alpha) {
                out += fmt::format("diffuse_sum.a = {};\n", value);
            }

            // Enabled for the specular lighting alpha component
            if (lighting.enable_secondary_alpha) {
                out += fmt::format("specular_sum.a = {};\n", value);
            }
        }

        bool shadow_primary_enable = lighting.shadow_primary && light_config.shadow_enable;
        bool shadow_secondary_enable = lighting.shadow_secondary && light_config.shadow_enable;
        std::string shadow_primary = shadow_primary_enable ? " * shadow.rgb" : "";
        std::string shadow_secondary = shadow_secondary_enable ? " * shadow.rgb" : "";

        // Compute primary fragment color (diffuse lighting) function
        out += fmt::format(
            "diffuse_sum.rgb += (({}.diffuse * dot_product) + {}.ambient) * {} * {}{};\n",
            light_src, light_src, dist_atten, spot_atten, shadow_primary);

        // Compute secondary fragment color (specular lighting) function
        out += fmt::format("specular_sum.rgb += ({} + {}) * clamp_highlights * {} * {}{};\n",
                           specular_0, specular_1, dist_atten, spot_atten, shadow_secondary);
    }

    // Apply shadow attenuation to alpha components if enabled
    if (lighting.shadow_alpha) {
        if (lighting.enable_primary_alpha) {
            out += "diffuse_sum.a *= shadow.a;\n";
        }
        if (lighting.enable_secondary_alpha) {
            out += "specular_sum.a *= shadow.a;\n";
        }
    }

    // Sum final lighting result
    out += "diffuse_sum.rgb += lighting_global_ambient;\n"
           "primary_fragment_color = clamp(diffuse_sum, vec4(0.0), vec4(1.0));\n"
           "secondary_fragment_color = clamp(specular_sum, vec4(0.0), vec4(1.0));\n";
}

using ProcTexClamp = TexturingRegs::ProcTexClamp;
using ProcTexShift = TexturingRegs::ProcTexShift;
using ProcTexCombiner = TexturingRegs::ProcTexCombiner;
using ProcTexFilter = TexturingRegs::ProcTexFilter;

static void AppendProcTexShiftOffset(std::string& out, std::string_view v, ProcTexShift mode,
                                     ProcTexClamp clamp_mode) {
    const std::string_view offset = (clamp_mode == ProcTexClamp::MirroredRepeat) ? "1.0" : "0.5";
    switch (mode) {
    case ProcTexShift::None:
        out += "0.0";
        break;
    case ProcTexShift::Odd:
        out += fmt::format("{} * float((int({}) / 2) % 2)", offset, v);
        break;
    case ProcTexShift::Even:
        out += fmt::format("{} * float(((int({}) + 1) / 2) % 2)", offset, v);
        break;
    default:
        LOG_CRITICAL(HW_GPU, "Unknown shift mode {}", mode);
        out += "0.0";
        break;
    }
}

static void AppendProcTexClamp(std::string& out, std::string_view var, ProcTexClamp mode) {
    switch (mode) {
    case ProcTexClamp::ToZero:
        out += fmt::format("{0} = {0} > 1.0 ? 0 : {0};\n", var);
        break;
    case ProcTexClamp::ToEdge:
        out += fmt::format("{0} = min({0}, 1.0);\n", var);
        break;
    case ProcTexClamp::SymmetricalRepeat:
        out += fmt::format("{0} = fract({0});\n", var);
        break;
    case ProcTexClamp::MirroredRepeat: {
        out += fmt::format("{0} = int({0}) % 2 == 0 ? fract({0}) : 1.0 - fract({0});\n", var);
        break;
    }
    case ProcTexClamp::Pulse:
        out += fmt::format("{0} = {0} > 0.5 ? 1.0 : 0.0;\n", var);
        break;
    default:
        LOG_CRITICAL(HW_GPU, "Unknown clamp mode {}", mode);
        out += fmt::format("{0} = min({0}, 1.0);\n", var);
        break;
    }
}

static void AppendProcTexCombineAndMap(std::string& out, ProcTexCombiner combiner,
                                       std::string_view offset) {
    const auto combined = [combiner]() -> std::string_view {
        switch (combiner) {
        case ProcTexCombiner::U:
            return "u";
        case ProcTexCombiner::U2:
            return "(u * u)";
        case TexturingRegs::ProcTexCombiner::V:
            return "v";
        case TexturingRegs::ProcTexCombiner::V2:
            return "(v * v)";
        case TexturingRegs::ProcTexCombiner::Add:
            return "((u + v) * 0.5)";
        case TexturingRegs::ProcTexCombiner::Add2:
            return "((u * u + v * v) * 0.5)";
        case TexturingRegs::ProcTexCombiner::SqrtAdd2:
            return "min(sqrt(u * u + v * v), 1.0)";
        case TexturingRegs::ProcTexCombiner::Min:
            return "min(u, v)";
        case TexturingRegs::ProcTexCombiner::Max:
            return "max(u, v)";
        case TexturingRegs::ProcTexCombiner::RMax:
            return "min(((u + v) * 0.5 + sqrt(u * u + v * v)) * 0.5, 1.0)";
        default:
            LOG_CRITICAL(HW_GPU, "Unknown combiner {}", combiner);
            return "0.0";
        }
    }();

    out += fmt::format("ProcTexLookupLUT({}, {})", offset, combined);
}

static void AppendProcTexSampler(std::string& out, const PicaFSConfig& config) {
    // LUT sampling uitlity
    // For NoiseLUT/ColorMap/AlphaMap, coord=0.0 is lut[0], coord=127.0/128.0 is lut[127] and
    // coord=1.0 is lut[127]+lut_diff[127]. For other indices, the result is interpolated using
    // value entries and difference entries.
    out += R"(
float ProcTexLookupLUT(int offset, float coord) {
    coord *= 128.0;
    float index_i = clamp(floor(coord), 0.0, 127.0);
    float index_f = coord - index_i; // fract() cannot be used here because 128.0 needs to be
                                     // extracted as index_i = 127.0 and index_f = 1.0
    vec2 entry = texelFetch(texture_buffer_lut_rg, int(index_i) + offset).rg;
    return clamp(entry.r + entry.g * index_f, 0.0, 1.0);
}
    )";

    // Noise utility
    if (config.state.proctex.noise_enable) {
        // See swrasterizer/proctex.cpp for more information about these functions
        out += R"(
int ProcTexNoiseRand1D(int v) {
    const int table[] = int[](0,4,10,8,4,9,7,12,5,15,13,14,11,15,2,11);
    return ((v % 9 + 2) * 3 & 0xF) ^ table[(v / 9) & 0xF];
}

float ProcTexNoiseRand2D(vec2 point) {
    const int table[] = int[](10,2,15,8,0,7,4,5,5,13,2,6,13,9,3,14);
    int u2 = ProcTexNoiseRand1D(int(point.x));
    int v2 = ProcTexNoiseRand1D(int(point.y));
    v2 += ((u2 & 3) == 1) ? 4 : 0;
    v2 ^= (u2 & 1) * 6;
    v2 += 10 + u2;
    v2 &= 0xF;
    v2 ^= table[u2];
    return -1.0 + float(v2) * (2.0/15.0);
}

float ProcTexNoiseCoef(vec2 x) {
    vec2 grid  = 9.0 * proctex_noise_f * abs(x + proctex_noise_p);
    vec2 point = floor(grid);
    vec2 frac  = grid - point;

    float g0 = ProcTexNoiseRand2D(point) * (frac.x + frac.y);
    float g1 = ProcTexNoiseRand2D(point + vec2(1.0, 0.0)) * (frac.x + frac.y - 1.0);
    float g2 = ProcTexNoiseRand2D(point + vec2(0.0, 1.0)) * (frac.x + frac.y - 1.0);
    float g3 = ProcTexNoiseRand2D(point + vec2(1.0, 1.0)) * (frac.x + frac.y - 2.0);

    float x_noise = ProcTexLookupLUT(proctex_noise_lut_offset, frac.x);
    float y_noise = ProcTexLookupLUT(proctex_noise_lut_offset, frac.y);
    float x0 = mix(g0, g1, x_noise);
    float x1 = mix(g2, g3, x_noise);
    return mix(x0, x1, y_noise);
}
        )";
    }

    out += "vec4 SampleProcTexColor(float lut_coord, int level) {\n";
    out += fmt::format("int lut_width = {} >> level;\n", config.state.proctex.lut_width);
    // Offsets for level 4-7 seem to be hardcoded
    out += fmt::format("int lut_offsets[8] = int[]({}, {}, {}, {}, 0xF0, 0xF8, 0xFC, 0xFE);\n",
                       config.state.proctex.lut_offset0, config.state.proctex.lut_offset1,
                       config.state.proctex.lut_offset2, config.state.proctex.lut_offset3);
    out += "int lut_offset = lut_offsets[level];\n";
    // For the color lut, coord=0.0 is lut[offset] and coord=1.0 is lut[offset+width-1]
    out += "lut_coord *= float(lut_width - 1);\n";

    switch (config.state.proctex.lut_filter) {
    case ProcTexFilter::Linear:
    case ProcTexFilter::LinearMipmapLinear:
    case ProcTexFilter::LinearMipmapNearest:
        out += "int lut_index_i = int(lut_coord) + lut_offset;\n";
        out += "float lut_index_f = fract(lut_coord);\n";
        out += "return texelFetch(texture_buffer_lut_rgba, lut_index_i + "
               "proctex_lut_offset) + "
               "lut_index_f * "
               "texelFetch(texture_buffer_lut_rgba, lut_index_i + proctex_diff_lut_offset);\n";
        break;
    case ProcTexFilter::Nearest:
    case ProcTexFilter::NearestMipmapLinear:
    case ProcTexFilter::NearestMipmapNearest:
        out += "lut_coord += float(lut_offset);\n";
        out += "return texelFetch(texture_buffer_lut_rgba, int(round(lut_coord)) + "
               "proctex_lut_offset);\n";
        break;
    }

    out += "}\n";

    out += "vec4 ProcTex() {\n";
    if (config.state.proctex.coord < 3) {
        out += fmt::format("vec2 uv = abs(texcoord{});\n", config.state.proctex.coord.Value());
    } else {
        LOG_CRITICAL(Render, "Unexpected proctex.coord >= 3");
        out += "vec2 uv = abs(texcoord0);\n";
    }

    // This LOD formula is the same as the LOD upper limit defined in OpenGL.
    // f(x, y) <= m_u + m_v + m_w
    // (See OpenGL 4.6 spec, 8.14.1 - Scale Factor and Level-of-Detail)
    // Note: this is different from the one normal 2D textures use.
    out += "vec2 duv = max(abs(dFdx(uv)), abs(dFdy(uv)));\n";
    // unlike normal texture, the bias is inside the log2
    out += fmt::format("float lod = log2(abs(float({}) * proctex_bias) * (duv.x + duv.y));\n",
                       config.state.proctex.lut_width);
    out += "if (proctex_bias == 0.0) lod = 0.0;\n";
    out += fmt::format("lod = clamp(lod, {:#}, {:#});\n",
                       std::max(0.0f, static_cast<float>(config.state.proctex.lod_min)),
                       std::min(7.0f, static_cast<float>(config.state.proctex.lod_max)));
    // Get shift offset before noise generation
    out += "float u_shift = ";
    AppendProcTexShiftOffset(out, "uv.y", config.state.proctex.u_shift,
                             config.state.proctex.u_clamp);
    out += ";\n";
    out += "float v_shift = ";
    AppendProcTexShiftOffset(out, "uv.x", config.state.proctex.v_shift,
                             config.state.proctex.v_clamp);
    out += ";\n";

    // Generate noise
    if (config.state.proctex.noise_enable) {
        out += "uv += proctex_noise_a * ProcTexNoiseCoef(uv);\n"
               "uv = abs(uv);\n";
    }

    // Shift
    out += "float u = uv.x + u_shift;\n"
           "float v = uv.y + v_shift;\n";

    // Clamp
    AppendProcTexClamp(out, "u", config.state.proctex.u_clamp);
    AppendProcTexClamp(out, "v", config.state.proctex.v_clamp);

    // Combine and map
    out += "float lut_coord = ";
    AppendProcTexCombineAndMap(out, config.state.proctex.color_combiner,
                               "proctex_color_map_offset");
    out += ";\n";

    switch (config.state.proctex.lut_filter) {
    case ProcTexFilter::Linear:
    case ProcTexFilter::Nearest:
        out += "vec4 final_color = SampleProcTexColor(lut_coord, 0);\n";
        break;
    case ProcTexFilter::NearestMipmapNearest:
    case ProcTexFilter::LinearMipmapNearest:
        out += "vec4 final_color = SampleProcTexColor(lut_coord, int(round(lod)));\n";
        break;
    case ProcTexFilter::NearestMipmapLinear:
    case ProcTexFilter::LinearMipmapLinear:
        out += "int lod_i = int(lod);\n"
               "float lod_f = fract(lod);\n"
               "vec4 final_color = mix(SampleProcTexColor(lut_coord, lod_i), "
               "SampleProcTexColor(lut_coord, lod_i + 1), lod_f);\n";
        break;
    }

    if (config.state.proctex.separate_alpha) {
        // Note: in separate alpha mode, the alpha channel skips the color LUT look up stage. It
        // uses the output of CombineAndMap directly instead.
        out += "float final_alpha = ";
        AppendProcTexCombineAndMap(out, config.state.proctex.alpha_combiner,
                                   "proctex_alpha_map_offset");
        out += ";\n";
        out += "return vec4(final_color.xyz, final_alpha);\n}\n";
    } else {
        out += "return final_color;\n}\n";
    }
}

static void WriteLogicOp(std::string& out, const PicaFSConfig& config) {
    if (!config.state.emulate_logic_op) {
        return;
    }
    switch (config.state.logic_op) {
    case FramebufferRegs::LogicOp::Clear:
        out += "color = vec4(0);\n";
        break;
    case FramebufferRegs::LogicOp::Set:
        out += "color = vec4(1);\n";
        break;
    case FramebufferRegs::LogicOp::Copy:
        // Take the color output as-is
        break;
    case FramebufferRegs::LogicOp::CopyInverted:
        out += "color = ~color;\n";
        break;
    case FramebufferRegs::LogicOp::NoOp:
        // We need to discard the color, but not necessarily the depth. This is not possible
        // with fragment shader alone, so we emulate this behavior on GLES with glColorMask.
        break;
    default:
        LOG_CRITICAL(HW_GPU, "Unhandled logic_op {:x}", config.state.logic_op.Value());
        UNIMPLEMENTED();
    }
}

static void WriteBlending(std::string& out, const PicaFSConfig& config) {
    if (!config.state.rgb_blend.emulate_blending && !config.state.alpha_blend.emulate_blending)
        [[likely]] {
        return;
    }

    using BlendFactor = Pica::FramebufferRegs::BlendFactor;
    out += R"(
vec4 source_color = last_tex_env_out;
#if defined(GL_EXT_shader_framebuffer_fetch)
vec4 dest_color = color;
#elif defined(GL_ARM_shader_framebuffer_fetch)
vec4 dest_color = gl_LastFragColorARM;
#else
vec4 dest_color = texelFetch(colorBuffer, ivec2(gl_FragCoord.xy), 0);
#endif
)";
    const auto get_factor = [&](BlendFactor factor) -> std::string {
        switch (factor) {
        case BlendFactor::Zero:
            return "vec4(0.f)";
        case BlendFactor::One:
            return "vec4(1.f)";
        case BlendFactor::SourceColor:
            return "source_color";
        case BlendFactor::OneMinusSourceColor:
            return "vec4(1.f) - source_color";
        case BlendFactor::DestColor:
            return "dest_color";
        case BlendFactor::OneMinusDestColor:
            return "vec4(1.f) - dest_color";
        case BlendFactor::SourceAlpha:
            return "source_color.aaaa";
        case BlendFactor::OneMinusSourceAlpha:
            return "vec4(1.f) - source_color.aaaa";
        case BlendFactor::DestAlpha:
            return "dest_color.aaaa";
        case BlendFactor::OneMinusDestAlpha:
            return "vec4(1.f) - dest_color.aaaa";
        case BlendFactor::ConstantColor:
            return "blend_color";
        case BlendFactor::OneMinusConstantColor:
            return "vec4(1.f) - blend_color";
        case BlendFactor::ConstantAlpha:
            return "blend_color.aaaa";
        case BlendFactor::OneMinusConstantAlpha:
            return "vec4(1.f) - blend_color.aaaa";
        default:
            LOG_CRITICAL(Render_OpenGL, "Unknown blend factor {}", factor);
            return "vec4(1.f)";
        }
    };
    const auto get_func = [](Pica::FramebufferRegs::BlendEquation eq) {
        return eq == Pica::FramebufferRegs::BlendEquation::Min ? "min" : "max";
    };

    if (config.state.rgb_blend.emulate_blending) {
        out += fmt::format(
            "last_tex_env_out.rgb = {}(source_color.rgb * ({}).rgb, dest_color.rgb * ({}).rgb);\n",
            get_func(config.state.rgb_blend.eq), get_factor(config.state.rgb_blend.src_factor),
            get_factor(config.state.rgb_blend.dst_factor));
    }
    if (config.state.alpha_blend.emulate_blending) {
        out += fmt::format(
            "last_tex_env_out.a = {}(source_color.a * ({}).a, dest_color.a * ({}).a);\n",
            get_func(config.state.alpha_blend.eq), get_factor(config.state.alpha_blend.src_factor),
            get_factor(config.state.alpha_blend.dst_factor));
    }
}

std::string GenerateFragmentShader(const PicaFSConfig& config, bool separable_shader) {
    const auto& state = config.state;
    std::string out;

    if (separable_shader) {
        out += "#extension GL_ARB_separate_shader_objects : enable\n";
    }

    if (state.use_fragment_shader_interlock) {
        out += R"(
#if defined(GL_ARB_fragment_shader_interlock)
#extension GL_ARB_fragment_shader_interlock : enable
#define beginInvocationInterlock beginInvocationInterlockARB
#define endInvocationInterlock endInvocationInterlockARB
#elif defined(GL_NV_fragment_shader_interlock)
#extension GL_NV_fragment_shader_interlock : enable
#define beginInvocationInterlock beginInvocationInterlockNV
#define endInvocationInterlock endInvocationInterlockNV
#elif defined(GL_INTEL_fragment_shader_ordering)
#extension GL_INTEL_fragment_shader_ordering : enable
#define beginInvocationInterlock beginFragmentShaderOrderingINTEL
#define endInvocationInterlock
#endif

layout(pixel_interlock_ordered) in;
)";
    }

    if (config.state.rgb_blend.emulate_blending || config.state.alpha_blend.emulate_blending) {
        out += R"(
#if defined(GL_EXT_shader_framebuffer_fetch)
#extension GL_EXT_shader_framebuffer_fetch : enable
#elif defined(GL_ARM_shader_framebuffer_fetch)
#extension GL_ARM_shader_framebuffer_fetch : enable
#else
#define CITRA_EMULATED_BLENDING_FALLBACK 1
#endif
)";
    }

    out += fragment_shader_precision_OES;
    out += GetVertexInterfaceDeclaration(false, false, separable_shader);

    out += R"(
layout (location = 0) out vec4 color;

#ifdef VULKAN
layout(set = 0, binding = 3) uniform samplerBuffer texture_buffer_lut_lf;
layout(set = 0, binding = 4) uniform samplerBuffer texture_buffer_lut_rg;
layout(set = 0, binding = 5) uniform samplerBuffer texture_buffer_lut_rgba;

layout(set = 1, binding = 0) uniform sampler2D tex0;
layout(set = 1, binding = 1) uniform sampler2D tex1;
layout(set = 1, binding = 2) uniform sampler2D tex2;
layout(set = 1, binding = 3) uniform samplerCube tex_cube;
// TODO: Binding for custom normal maps, when supported by Vulkan.

layout(set = 2, binding = 0, r32ui) uniform readonly uimage2D shadow_texture_px;
layout(set = 2, binding = 1, r32ui) uniform readonly uimage2D shadow_texture_nx;
layout(set = 2, binding = 2, r32ui) uniform readonly uimage2D shadow_texture_py;
layout(set = 2, binding = 3, r32ui) uniform readonly uimage2D shadow_texture_ny;
layout(set = 2, binding = 4, r32ui) uniform readonly uimage2D shadow_texture_pz;
layout(set = 2, binding = 5, r32ui) uniform readonly uimage2D shadow_texture_nz;
layout(set = 2, binding = 6, r32ui) uniform uimage2D shadow_buffer;
#else
layout(binding = 0) uniform sampler2D tex0;
layout(binding = 1) uniform sampler2D tex1;
layout(binding = 2) uniform sampler2D tex2;
layout(binding = 3) uniform samplerBuffer texture_buffer_lut_lf;
layout(binding = 4) uniform samplerBuffer texture_buffer_lut_rg;
layout(binding = 5) uniform samplerBuffer texture_buffer_lut_rgba;
layout(binding = 6) uniform samplerCube tex_cube;
layout(binding = 7) uniform sampler2D tex_normal;

layout(binding = 0, r32ui) uniform readonly uimage2D shadow_texture_px;
layout(binding = 1, r32ui) uniform readonly uimage2D shadow_texture_nx;
layout(binding = 2, r32ui) uniform readonly uimage2D shadow_texture_py;
layout(binding = 3, r32ui) uniform readonly uimage2D shadow_texture_ny;
layout(binding = 4, r32ui) uniform readonly uimage2D shadow_texture_pz;
layout(binding = 5, r32ui) uniform readonly uimage2D shadow_texture_nz;
layout(binding = 6, r32ui) uniform uimage2D shadow_buffer;

#if defined(CITRA_EMULATED_BLENDING_FALLBACK)
layout(location = 10) uniform sampler2D colorBuffer;
#endif
#endif
)";

    out += FSUniformBlockDef;

    out += R"(
// Rotate the vector v by the quaternion q
vec3 quaternion_rotate(vec4 q, vec3 v) {
    return v + 2.0 * cross(q.xyz, cross(q.xyz, v) + q.w * v);
}

float byteround(float x) {
    return round(x * 255.0) * (1.0 / 255.0);
}

vec2 byteround(vec2 x) {
    return round(x * 255.0) * (1.0 / 255.0);
}

vec3 byteround(vec3 x) {
    return round(x * 255.0) * (1.0 / 255.0);
}

vec4 byteround(vec4 x) {
    return round(x * 255.0) * (1.0 / 255.0);
}

// PICA's LOD formula for 2D textures.
// This LOD formula is the same as the LOD lower limit defined in OpenGL.
// f(x, y) >= max{m_u, m_v, m_w}
// (See OpenGL 4.6 spec, 8.14.1 - Scale Factor and Level-of-Detail)
float getLod(vec2 coord) {
    vec2 d = max(abs(dFdx(coord)), abs(dFdy(coord)));
    return log2(max(d.x, d.y));
}

uvec2 DecodeShadow(uint pixel) {
    return uvec2(pixel >> 8, pixel & 0xFFu);
}

uint EncodeShadow(uvec2 pixel) {
    return (pixel.x << 8) | pixel.y;
}
)";

    if (state.shadow_rendering) {
        out += R"(
uint UpdateShadow(uint pixel, uint d, uint s) {
    uvec2 ref = DecodeShadow(pixel);
    if (d < ref.x) {
        if (s == 0u) {
            ref.x = d;
        } else {
            s = uint(float(s) / (shadow_bias_constant + shadow_bias_linear * float(d) / float(ref.x)));
            ref.y = min(s, ref.y);
        }
    }
    return EncodeShadow(ref);
}
)";
    }

    if (state.lighting.enable) {
        out += R"(
float LookupLightingLUT(int lut_index, int index, float delta) {
    vec2 entry = texelFetch(texture_buffer_lut_lf, lighting_lut_offset[lut_index >> 2][lut_index & 3] + index).rg;
    return entry.r + entry.g * delta;
}

float LookupLightingLUTUnsigned(int lut_index, float pos) {
    int index = int(clamp(floor(pos * 256.0), 0.f, 255.f));
    float delta = pos * 256.0 - float(index);
    return LookupLightingLUT(lut_index, index, delta);
}

float LookupLightingLUTSigned(int lut_index, float pos) {
    int index = int(clamp(floor(pos * 128.0), -128.f, 127.f));
    float delta = pos * 128.0 - float(index);
    if (index < 0) index += 256;
    return LookupLightingLUT(lut_index, index, delta);
}
)";
    }

    if (state.texture0_type == TexturingRegs::TextureConfig::Shadow2D ||
        state.texture0_type == TexturingRegs::TextureConfig::ShadowCube) {
        out += R"(
float CompareShadow(uint pixel, uint z) {
    uvec2 p = DecodeShadow(pixel);
    return mix(float(p.y) * (1.0 / 255.0), 0.0, p.x <= z);
}

float mix2(vec4 s, vec2 a) {
    vec2 t = mix(s.xy, s.zw, a.yy);
    return mix(t.x, t.y, a.x);
}
)";

        if (state.texture0_type == TexturingRegs::TextureConfig::Shadow2D) {
            out += R"(
float SampleShadow2D(ivec2 uv, uint z) {
    if (any(bvec4( lessThan(uv, ivec2(0)), greaterThanEqual(uv, imageSize(shadow_texture_px)) )))
        return 1.0;
    return CompareShadow(imageLoad(shadow_texture_px, uv).x, z);
}

vec4 shadowTexture(vec2 uv, float w) {
)";
            if (!config.state.shadow_texture_orthographic) {
                out += "uv /= w;";
            }
            out += R"(
    uint z = uint(max(0, int(min(abs(w), 1.0) * float(0xFFFFFF)) - shadow_texture_bias));
    vec2 coord = vec2(imageSize(shadow_texture_px)) * uv - vec2(0.5);
    vec2 coord_floor = floor(coord);
    vec2 f = coord - coord_floor;
    ivec2 i = ivec2(coord_floor);
    vec4 s = vec4(
        SampleShadow2D(i              , z),
        SampleShadow2D(i + ivec2(1, 0), z),
        SampleShadow2D(i + ivec2(0, 1), z),
        SampleShadow2D(i + ivec2(1, 1), z));
    return vec4(mix2(s, f));
}
)";
        } else if (state.texture0_type == TexturingRegs::TextureConfig::ShadowCube) {
            out += R"(
vec4 shadowTextureCube(vec2 uv, float w) {
    ivec2 size = imageSize(shadow_texture_px);
    vec3 c = vec3(uv, w);
    vec3 a = abs(c);
    if (a.x > a.y && a.x > a.z) {
        w = a.x;
        uv = -c.zy;
        if (c.x < 0.0) uv.x = -uv.x;
    } else if (a.y > a.z) {
        w = a.y;
        uv = c.xz;
        if (c.y < 0.0) uv.y = -uv.y;
    } else {
        w = a.z;
        uv = -c.xy;
        if (c.z > 0.0) uv.x = -uv.x;
    }
    uint z = uint(max(0, int(min(w, 1.0) * float(0xFFFFFF)) - shadow_texture_bias));
    vec2 coord = vec2(size) * (uv / w * vec2(0.5) + vec2(0.5)) - vec2(0.5);
    vec2 coord_floor = floor(coord);
    vec2 f = coord - coord_floor;
    ivec2 i00 = ivec2(coord_floor);
    ivec2 i10 = i00 + ivec2(1, 0);
    ivec2 i01 = i00 + ivec2(0, 1);
    ivec2 i11 = i00 + ivec2(1, 1);
    ivec2 cmin = ivec2(0), cmax = size - ivec2(1, 1);
    i00 = clamp(i00, cmin, cmax);
    i10 = clamp(i10, cmin, cmax);
    i01 = clamp(i01, cmin, cmax);
    i11 = clamp(i11, cmin, cmax);
    uvec4 pixels;
    // This part should have been refactored into functions,
    // but many drivers don't like passing uimage2D as parameters
    if (a.x > a.y && a.x > a.z) {
        if (c.x > 0.0)
            pixels = uvec4(
                imageLoad(shadow_texture_px, i00).r,
                imageLoad(shadow_texture_px, i10).r,
                imageLoad(shadow_texture_px, i01).r,
                imageLoad(shadow_texture_px, i11).r);
        else
            pixels = uvec4(
                imageLoad(shadow_texture_nx, i00).r,
                imageLoad(shadow_texture_nx, i10).r,
                imageLoad(shadow_texture_nx, i01).r,
                imageLoad(shadow_texture_nx, i11).r);
    } else if (a.y > a.z) {
        if (c.y > 0.0)
            pixels = uvec4(
                imageLoad(shadow_texture_py, i00).r,
                imageLoad(shadow_texture_py, i10).r,
                imageLoad(shadow_texture_py, i01).r,
                imageLoad(shadow_texture_py, i11).r);
        else
            pixels = uvec4(
                imageLoad(shadow_texture_ny, i00).r,
                imageLoad(shadow_texture_ny, i10).r,
                imageLoad(shadow_texture_ny, i01).r,
                imageLoad(shadow_texture_ny, i11).r);
    } else {
        if (c.z > 0.0)
            pixels = uvec4(
                imageLoad(shadow_texture_pz, i00).r,
                imageLoad(shadow_texture_pz, i10).r,
                imageLoad(shadow_texture_pz, i01).r,
                imageLoad(shadow_texture_pz, i11).r);
        else
            pixels = uvec4(
                imageLoad(shadow_texture_nz, i00).r,
                imageLoad(shadow_texture_nz, i10).r,
                imageLoad(shadow_texture_nz, i01).r,
                imageLoad(shadow_texture_nz, i11).r);
    }
    vec4 s = vec4(
        CompareShadow(pixels.x, z),
        CompareShadow(pixels.y, z),
        CompareShadow(pixels.z, z),
        CompareShadow(pixels.w, z));
    return vec4(mix2(s, f));
}
    )";
        }
    }

    if (config.state.proctex.enable) {
        AppendProcTexSampler(out, config);
    }

    for (u32 texture_unit = 0; texture_unit < 4; texture_unit++) {
        out += fmt::format("vec4 sampleTexUnit{}() {{\n", texture_unit);
        if (texture_unit == 0 && state.texture0_type == TexturingRegs::TextureConfig::Disabled) {
            out += "return vec4(0.0);\n}";
            continue;
        }

        if (texture_unit < 3) {
            u32 texcoord_num = texture_unit == 2 && state.texture2_use_coord1 ? 1 : texture_unit;
            if (config.state.texture_border_color[texture_unit].enable_s) {
                out += fmt::format(R"(
                if (texcoord{}.x < 0 || texcoord{}.x > 1) {{
                    return tex_border_color[{}];
                }}
                )",
                                   texcoord_num, texcoord_num, texture_unit);
            }
            if (config.state.texture_border_color[texture_unit].enable_t) {
                out += fmt::format(R"(
                if (texcoord{}.y < 0 || texcoord{}.y > 1) {{
                    return tex_border_color[{}];
                }}
                )",
                                   texcoord_num, texcoord_num, texture_unit);
            }
        }

        switch (texture_unit) {
        case 0:
            // Only unit 0 respects the texturing type
            switch (state.texture0_type) {
            case TexturingRegs::TextureConfig::Texture2D:
                out += "return textureLod(tex0, texcoord0, getLod(texcoord0 * "
                       "vec2(textureSize(tex0, 0))) + tex_lod_bias[0]);";
                break;
            case TexturingRegs::TextureConfig::Projection2D:
                // TODO (wwylele): find the exact LOD formula for projection texture
                out += "return textureProj(tex0, vec3(texcoord0, texcoord0_w));";
                break;
            case TexturingRegs::TextureConfig::TextureCube:
                out += "return texture(tex_cube, vec3(texcoord0, texcoord0_w));";
                break;
            case TexturingRegs::TextureConfig::Shadow2D:
                out += "return shadowTexture(texcoord0, texcoord0_w);";
                break;
            case TexturingRegs::TextureConfig::ShadowCube:
                out += "return shadowTextureCube(texcoord0, texcoord0_w);";
                break;
            default:
                LOG_CRITICAL(HW_GPU, "Unhandled texture type {:x}", state.texture0_type.Value());
                UNIMPLEMENTED();
                out += "return texture(tex0, texcoord0);";
                break;
            }
            break;
        case 1:
            out += "return textureLod(tex1, texcoord1, getLod(texcoord1 * vec2(textureSize(tex1, "
                   "0))) + tex_lod_bias[1]);";
            break;
        case 2:
            if (state.texture2_use_coord1) {
                out += "return textureLod(tex2, texcoord1, getLod(texcoord1 * "
                       "vec2(textureSize(tex2, 0))) + tex_lod_bias[2]);";
            } else {
                out += "return textureLod(tex2, texcoord2, getLod(texcoord2 * "
                       "vec2(textureSize(tex2, 0))) + tex_lod_bias[2]);";
            }
            break;
        case 3:
            if (state.proctex.enable) {
                out += "return ProcTex();";
            } else {
                out += "return vec4(0.0);";
            }
            break;
        default:
            UNREACHABLE();
            break;
        }

        out += "\n}\n";
    }

    // We round the interpolated primary color to the nearest 1/255th
    // This maintains the PICA's 8 bits of precision
    out += R"(
void main() {
vec4 rounded_primary_color = byteround(primary_color);
vec4 primary_fragment_color = vec4(0.0);
vec4 secondary_fragment_color = vec4(0.0);
)";

    // Do not do any sort of processing if it's obvious we're not going to pass the alpha test
    if (state.alpha_test_func == FramebufferRegs::CompareFunc::Never) {
        out += "discard; }";
        return out;
    }

    // Append the scissor test
    if (state.scissor_test_mode != RasterizerRegs::ScissorMode::Disabled) {
        out += "if (";
        // Negate the condition if we have to keep only the pixels outside the scissor box
        if (state.scissor_test_mode == RasterizerRegs::ScissorMode::Include) {
            out += '!';
        }
        out += "(gl_FragCoord.x >= float(scissor_x1) && "
               "gl_FragCoord.y >= float(scissor_y1) && "
               "gl_FragCoord.x < float(scissor_x2) && "
               "gl_FragCoord.y < float(scissor_y2))) discard;\n";
    }

    // The PICA depth range is [-1, 0]. The vertex shader outputs the negated Z value, otherwise
    // unmodified. The OpenGL depth range is [-1, 1], which is compressed into [near, far] = [0, 1].
    // This compresses our effective range into [0.5, 1]. To account for this we un-negate the value
    // to range [-1, -0.5], multiply by 2 to the range [-2, -1], and add 1 to arrive back at the
    // original range of [-1, 0]. The Vulkan depth range is [0, 1], so all we need to do is
    // un-negate the value to range [-1, 0]. Once we have z_over_w, we can do our own transformation
    // according to PICA specification.
    out += "#ifdef VULKAN\n"
           "float z_over_w = -gl_FragCoord.z;\n"
           "#else\n"
           "float z_over_w = -2.0 * gl_FragCoord.z + 1.0;\n"
           "#endif\n"
           "float depth = z_over_w * depth_scale + depth_offset;\n";
    if (state.depthmap_enable == RasterizerRegs::DepthBuffering::WBuffering) {
        out += "depth /= gl_FragCoord.w;\n";
    }

    if (state.lighting.enable)
        WriteLighting(out, config);

    out += "vec4 combiner_buffer = vec4(0.0);\n"
           "vec4 next_combiner_buffer = tev_combiner_buffer_color;\n"
           "vec4 last_tex_env_out = rounded_primary_color;\n";

    out += "vec3 color_results_1 = vec3(0.0);\n"
           "vec3 color_results_2 = vec3(0.0);\n"
           "vec3 color_results_3 = vec3(0.0);\n";

    out += "float alpha_results_1 = 0.0;\n"
           "float alpha_results_2 = 0.0;\n"
           "float alpha_results_3 = 0.0;\n";

    for (std::size_t index = 0; index < state.tev_stages.size(); ++index) {
        WriteTevStage(out, config, static_cast<u32>(index));
    }

    if (state.alpha_test_func != FramebufferRegs::CompareFunc::Always) {
        out += "if (";
        AppendAlphaTestCondition(out, state.alpha_test_func);
        out += ") discard;\n";
    }

    // Append fog combiner
    if (state.fog_mode == TexturingRegs::FogMode::Fog) {
        // Get index into fog LUT
        if (state.fog_flip) {
            out += "float fog_index = (1.0 - float(depth)) * 128.0;\n";
        } else {
            out += "float fog_index = depth * 128.0;\n";
        }

        // Generate clamped fog factor from LUT for given fog index
        out += "float fog_i = clamp(floor(fog_index), 0.0, 127.0);\n"
               "float fog_f = fog_index - fog_i;\n"
               "vec2 fog_lut_entry = texelFetch(texture_buffer_lut_lf, int(fog_i) + "
               "fog_lut_offset).rg;\n"
               "float fog_factor = fog_lut_entry.r + fog_lut_entry.g * fog_f;\n"
               "fog_factor = clamp(fog_factor, 0.0, 1.0);\n";

        // Blend the fog
        out += "last_tex_env_out.rgb = mix(fog_color.rgb, last_tex_env_out.rgb, fog_factor);\n";
    } else if (state.fog_mode == TexturingRegs::FogMode::Gas) {
        Core::System::GetInstance().TelemetrySession().AddField(
            Common::Telemetry::FieldType::Session, "VideoCore_Pica_UseGasMode", true);
        LOG_CRITICAL(Render, "Unimplemented gas mode");
        out += "discard; }";
        return out;
    }

    if (state.shadow_rendering) {
        out += R"(
uint d = uint(clamp(depth, 0.0, 1.0) * float(0xFFFFFF));
uint s = uint(last_tex_env_out.g * float(0xFF));
ivec2 image_coord = ivec2(gl_FragCoord.xy);
)";
        if (state.use_fragment_shader_interlock) {
            out += R"(
beginInvocationInterlock();
uint old_shadow = imageLoad(shadow_buffer, image_coord).x;
uint new_shadow = UpdateShadow(old_shadow, d, s);
imageStore(shadow_buffer, image_coord, uvec4(new_shadow));
endInvocationInterlock();
)";
        } else {
            out += R"(
uint old = imageLoad(shadow_buffer, image_coord).x;
uint new1;
uint old2;
do {
    old2 = old;
    new1 = UpdateShadow(old, d, s);
} while ((old = imageAtomicCompSwap(shadow_buffer, image_coord, old, new1)) != old2);
)";
        }
    } else {
        out += "gl_FragDepth = depth;\n";
        // Round the final fragment color to maintain the PICA's 8 bits of precision
        out += "last_tex_env_out = byteround(last_tex_env_out);\n";
        WriteBlending(out, config);
        out += "color = last_tex_env_out;\n";
    }

    WriteLogicOp(out, config);

    out += '}';
    return out;
}

static std::string GenerateGLPositionAndGLClipDistanceBlock(bool use_clip_planes)
{
    std::string out;
    out += R"(
        gl_Position = vec4(vtx_pos.x, vtx_pos.y, -vtx_pos.z, vtx_pos.w);
        gl_Position.xy /= vr_immersive_mode_factor;
    )";

    if (use_clip_planes)
    {
        out += R"(
            gl_ClipDistance[0] = -vtx_pos.z; // fixed PICA clipping plane z <= 0
            if (enable_clip1) {
                gl_ClipDistance[1] = dot(clip_coef, vtx_pos);
            } else {
                gl_ClipDistance[1] = 0.0;
            }
        )";
    }

    return out;
}

>>>>>>> a20a05f1
std::string GenerateTrivialVertexShader(bool use_clip_planes, bool separable_shader) {
    std::string out;
    if (separable_shader) {
        out += "#extension GL_ARB_separate_shader_objects : enable\n";
    }

    out +=
        fmt::format("layout(location = {}) in vec4 vert_position;\n"
                    "layout(location = {}) in vec4 vert_color;\n"
                    "layout(location = {}) in vec2 vert_texcoord0;\n"
                    "layout(location = {}) in vec2 vert_texcoord1;\n"
                    "layout(location = {}) in vec2 vert_texcoord2;\n"
                    "layout(location = {}) in float vert_texcoord0_w;\n"
                    "layout(location = {}) in vec4 vert_normquat;\n"
                    "layout(location = {}) in vec3 vert_view;\n",
                    ATTRIBUTE_POSITION, ATTRIBUTE_COLOR, ATTRIBUTE_TEXCOORD0, ATTRIBUTE_TEXCOORD1,
                    ATTRIBUTE_TEXCOORD2, ATTRIBUTE_TEXCOORD0_W, ATTRIBUTE_NORMQUAT, ATTRIBUTE_VIEW);

    out += GetVertexInterfaceDeclaration(true, use_clip_planes, separable_shader);
    out += VSUniformBlockDef;

    out += R"(
void main() {
    primary_color = vert_color;
    texcoord0 = vert_texcoord0;
    texcoord1 = vert_texcoord1;
    texcoord2 = vert_texcoord2;
    texcoord0_w = vert_texcoord0_w;
    normquat = vert_normquat;
    view = vert_view;
    vec4 vtx_pos = SanitizeVertex(vert_position);
)";

    out += R"(
        gl_Position = vec4(vtx_pos.x, vtx_pos.y, -vtx_pos.z, vtx_pos.w);
        gl_Position.xy /= vr_immersive_mode_factor;
    )";

    if (use_clip_planes)
    {
        out += R"(
            gl_ClipDistance[0] = -vtx_pos.z; // fixed PICA clipping plane z <= 0
            if (enable_clip1) {
                gl_ClipDistance[1] = dot(clip_coef, vtx_pos);
            } else {
                gl_ClipDistance[1] = 0.0;
            }
        )";
    }

    out += "}\n";

    return out;
}

std::string_view MakeLoadPrefix(AttribLoadFlags flag) {
    if (True(flag & AttribLoadFlags::Float)) {
        return "";
    } else if (True(flag & AttribLoadFlags::Sint)) {
        return "i";
    } else if (True(flag & AttribLoadFlags::Uint)) {
        return "u";
    }
    return "";
}

std::string GenerateVertexShader(const ShaderSetup& setup, const PicaVSConfig& config,
                                 bool separable_shader) {
    std::string out;
    if (separable_shader) {
        out += "#extension GL_ARB_separate_shader_objects : enable\n";
    }

    out += VSPicaUniformBlockDef;
    out += VSUniformBlockDef;

    std::array<bool, 16> used_regs{};
    const auto get_input_reg = [&used_regs](u32 reg) {
        ASSERT(reg < 16);
        used_regs[reg] = true;
        return fmt::format("vs_in_reg{}", reg);
    };

    const auto get_output_reg = [&](u32 reg) -> std::string {
        ASSERT(reg < 16);
        if (config.state.output_map[reg] < config.state.num_outputs) {
            return fmt::format("vs_out_attr{}", config.state.output_map[reg]);
        }
        return "";
    };

    auto program_source =
        DecompileProgram(setup.program_code, setup.swizzle_data, config.state.main_offset,
                         get_input_reg, get_output_reg, config.state.sanitize_mul);

    if (program_source.empty()) {
        return "";
    }

    // input attributes declaration
    for (std::size_t i = 0; i < used_regs.size(); ++i) {
        if (used_regs[i]) {
            const auto flags = config.state.load_flags[i];
            const std::string_view prefix = MakeLoadPrefix(flags);
            out +=
                fmt::format("layout(location = {0}) in {1}vec4 vs_in_typed_reg{0};\n", i, prefix);
            out += fmt::format("vec4 vs_in_reg{0};\n", i);
        }
    }
    out += '\n';

    if (config.state.use_geometry_shader) {
        // output attributes declaration
        for (u32 i = 0; i < config.state.num_outputs; ++i) {
            if (separable_shader) {
                out += fmt::format("layout(location = {}) ", i);
            }
            out += fmt::format("out vec4 vs_out_attr{};\n", i);
        }
        out += "void EmitVtx() {}\n";
    } else {
        out += GetVertexInterfaceDeclaration(true, config.state.use_clip_planes, separable_shader);

        // output attributes declaration
        for (u32 i = 0; i < config.state.num_outputs; ++i) {
            out += fmt::format("vec4 vs_out_attr{};\n", i);
        }

        const auto semantic =
            [&state = config.state](VSOutputAttributes::Semantic slot_semantic) -> std::string {
            const u32 slot = static_cast<u32>(slot_semantic);
            const u32 attrib = state.gs_state.semantic_maps[slot].attribute_index;
            const u32 comp = state.gs_state.semantic_maps[slot].component_index;
            if (attrib < state.gs_state.gs_output_attributes) {
                return fmt::format("vs_out_attr{}.{}", attrib, "xyzw"[comp]);
            }
            return "1.0";
        };

        out += "vec4 GetVertexQuaternion() {\n";
        out += "    return vec4(" + semantic(VSOutputAttributes::QUATERNION_X) + ", " +
               semantic(VSOutputAttributes::QUATERNION_Y) + ", " +
               semantic(VSOutputAttributes::QUATERNION_Z) + ", " +
               semantic(VSOutputAttributes::QUATERNION_W) + ");\n";
        out += "}\n\n";

        out += "void EmitVtx() {\n";
        out += "    vec4 vtx_pos = vec4(" + semantic(VSOutputAttributes::POSITION_X) + ", " +
               semantic(VSOutputAttributes::POSITION_Y) + ", " +
               semantic(VSOutputAttributes::POSITION_Z) + ", " +
               semantic(VSOutputAttributes::POSITION_W) + ");\n";
<<<<<<< HEAD
        out += "    vtx_pos = SanitizeVertex(vtx_pos);\n";
        if (!Settings::values.vr_use_immersive_mode.GetValue())
        {
              out+= "    gl_Position = vec4(vtx_pos.x, vtx_pos.y, -vtx_pos.z, vtx_pos.w);\n";
        }
        else
        {
              out+= "    gl_Position = vec4(vtx_pos.x / 3.0, vtx_pos.y / 3.0, -vtx_pos.z, vtx_pos.w);\n";
        }
        if (config.state.use_clip_planes) {
            out += "    gl_ClipDistance[0] = -vtx_pos.z;\n"; // fixed PICA clipping plane z <= 0
            out += "    if (enable_clip1) {\n";
            out += "        gl_ClipDistance[1] = dot(clip_coef, vtx_pos);\n";
            out += "    } else {\n";
            out += "        gl_ClipDistance[1] = 0.0;\n";
            out += "    }\n\n";
=======
        out += "    if (abs(vtx_pos.z) < EPSILON_Z) {\n";
        out += "        vtx_pos.z = 0.f;\n";
        out += "    }\n";

        out += R"(
            gl_Position = vec4(vtx_pos.x, vtx_pos.y, -vtx_pos.z, vtx_pos.w);
            gl_Position.xy /= vr_immersive_mode_factor;
        )";

        if (config.state.use_clip_planes)
        {
            out += R"(
                gl_ClipDistance[0] = -vtx_pos.z; // fixed PICA clipping plane z <= 0
                if (enable_clip1) {
                    gl_ClipDistance[1] = dot(clip_coef, vtx_pos);
                } else {
                    gl_ClipDistance[1] = 0.0;
                }
            )";
>>>>>>> a20a05f1
        }

        out += "    normquat = GetVertexQuaternion();\n";
        out += "    vec4 vtx_color = vec4(" + semantic(VSOutputAttributes::COLOR_R) + ", " +
               semantic(VSOutputAttributes::COLOR_G) + ", " +
               semantic(VSOutputAttributes::COLOR_B) + ", " +
               semantic(VSOutputAttributes::COLOR_A) + ");\n";
        out += "    primary_color = min(abs(vtx_color), vec4(1.0));\n\n";

        out += "    texcoord0 = vec2(" + semantic(VSOutputAttributes::TEXCOORD0_U) + ", " +
               semantic(VSOutputAttributes::TEXCOORD0_V) + ");\n";
        out += "    texcoord1 = vec2(" + semantic(VSOutputAttributes::TEXCOORD1_U) + ", " +
               semantic(VSOutputAttributes::TEXCOORD1_V) + ");\n\n";

        out += "    texcoord0_w = " + semantic(VSOutputAttributes::TEXCOORD0_W) + ";\n";
        out += "    view = vec3(" + semantic(VSOutputAttributes::VIEW_X) + ", " +
               semantic(VSOutputAttributes::VIEW_Y) + ", " + semantic(VSOutputAttributes::VIEW_Z) +
               ");\n\n";

        out += "    texcoord2 = vec2(" + semantic(VSOutputAttributes::TEXCOORD2_U) + ", " +
               semantic(VSOutputAttributes::TEXCOORD2_V) + ");\n\n";
        out += "}\n";
    }

    out += "bool exec_shader();\n\n";

    out += "\nvoid main() {\n";
    for (std::size_t i = 0; i < used_regs.size(); ++i) {
        if (used_regs[i]) {
            out += fmt::format("vs_in_reg{0} = vec4(vs_in_typed_reg{0});\n", i);
            if (True(config.state.load_flags[i] & AttribLoadFlags::ZeroW)) {
                out += fmt::format("vs_in_reg{0}.w = 0;\n", i);
            }
        }
    }
    for (u32 i = 0; i < config.state.num_outputs; ++i) {
        out += fmt::format("    vs_out_attr{} = vec4(0.0, 0.0, 0.0, 1.0);\n", i);
    }
    out += "\n    exec_shader();\n    EmitVtx();\n}\n\n";

    out += program_source;

    return out;
}

static std::string GetGSCommonSource(const PicaGSConfigState& state, bool separable_shader) {
    std::string out = GetVertexInterfaceDeclaration(true, state.use_clip_planes, separable_shader);
    out += VSUniformBlockDef;

    out += '\n';
    for (u32 i = 0; i < state.vs_output_attributes; ++i) {
        if (separable_shader) {
            out += fmt::format("layout(location = {}) ", i);
        }
        out += fmt::format("in vec4 vs_out_attr{}[];\n", i);
    }

    out += R"(
struct Vertex {
)";
    out += fmt::format("    vec4 attributes[{}];\n", state.gs_output_attributes);
    out += "};\n\n";

    const auto semantic = [&state](VSOutputAttributes::Semantic slot_semantic) -> std::string {
        const u32 slot = static_cast<u32>(slot_semantic);
        const u32 attrib = state.semantic_maps[slot].attribute_index;
        const u32 comp = state.semantic_maps[slot].component_index;
        if (attrib < state.gs_output_attributes) {
            return fmt::format("vtx.attributes[{}].{}", attrib, "xyzw"[comp]);
        }
        return "1.0";
    };

    out += "vec4 GetVertexQuaternion(Vertex vtx) {\n";
    out += "    return vec4(" + semantic(VSOutputAttributes::QUATERNION_X) + ", " +
           semantic(VSOutputAttributes::QUATERNION_Y) + ", " +
           semantic(VSOutputAttributes::QUATERNION_Z) + ", " +
           semantic(VSOutputAttributes::QUATERNION_W) + ");\n";
    out += "}\n\n";

    out += "void EmitVtx(Vertex vtx, bool quats_opposite) {\n";
    out += "    vec4 vtx_pos = vec4(" + semantic(VSOutputAttributes::POSITION_X) + ", " +
           semantic(VSOutputAttributes::POSITION_Y) + ", " +
           semantic(VSOutputAttributes::POSITION_Z) + ", " +
           semantic(VSOutputAttributes::POSITION_W) + ");\n";
<<<<<<< HEAD
    out += "    vtx_pos = SanitizeVertex(vtx_pos);\n";
    if (!Settings::values.vr_use_immersive_mode.GetValue()) {
        out+= "    gl_Position = vec4(vtx_pos.x, vtx_pos.y, -vtx_pos.z, vtx_pos.w);\n";
    } else {
        out+= "    gl_Position = vec4(vtx_pos.x / 3.0, vtx_pos.y / 3.0, -vtx_pos.z, vtx_pos.w);\n";
    }

    if (state.use_clip_planes) {
        out += "    gl_ClipDistance[0] = -vtx_pos.z;\n"; // fixed PICA clipping plane z <= 0
        out += "    if (enable_clip1) {\n";
        out += "        gl_ClipDistance[1] = dot(clip_coef, vtx_pos);\n";
        out += "    } else {\n";
        out += "        gl_ClipDistance[1] = 0.0;\n";
        out += "    }\n\n";
    }
=======
    out += "    if (abs(vtx_pos.z) < EPSILON_Z) {\n";
    out += "        vtx_pos.z = 0.f;\n";
    out += "    }\n";

    out += GenerateGLPositionAndGLClipDistanceBlock(state.use_clip_planes);
>>>>>>> a20a05f1

    out += "    vec4 vtx_quat = GetVertexQuaternion(vtx);\n";
    out += "    normquat = mix(vtx_quat, -vtx_quat, bvec4(quats_opposite));\n\n";

    out += "    vec4 vtx_color = vec4(" + semantic(VSOutputAttributes::COLOR_R) + ", " +
           semantic(VSOutputAttributes::COLOR_G) + ", " + semantic(VSOutputAttributes::COLOR_B) +
           ", " + semantic(VSOutputAttributes::COLOR_A) + ");\n";
    out += "    primary_color = min(abs(vtx_color), vec4(1.0));\n\n";

    out += "    texcoord0 = vec2(" + semantic(VSOutputAttributes::TEXCOORD0_U) + ", " +
           semantic(VSOutputAttributes::TEXCOORD0_V) + ");\n";
    out += "    texcoord1 = vec2(" + semantic(VSOutputAttributes::TEXCOORD1_U) + ", " +
           semantic(VSOutputAttributes::TEXCOORD1_V) + ");\n\n";

    out += "    texcoord0_w = " + semantic(VSOutputAttributes::TEXCOORD0_W) + ";\n";
    out += "    view = vec3(" + semantic(VSOutputAttributes::VIEW_X) + ", " +
           semantic(VSOutputAttributes::VIEW_Y) + ", " + semantic(VSOutputAttributes::VIEW_Z) +
           ");\n\n";

    out += "    texcoord2 = vec2(" + semantic(VSOutputAttributes::TEXCOORD2_U) + ", " +
           semantic(VSOutputAttributes::TEXCOORD2_V) + ");\n\n";

    out += "    EmitVertex();\n";
    out += "}\n";

    out += R"(
bool AreQuaternionsOpposite(vec4 qa, vec4 qb) {
    return (dot(qa, qb) < 0.0);
}

void EmitPrim(Vertex vtx0, Vertex vtx1, Vertex vtx2) {
    EmitVtx(vtx0, false);
    EmitVtx(vtx1, AreQuaternionsOpposite(GetVertexQuaternion(vtx0), GetVertexQuaternion(vtx1)));
    EmitVtx(vtx2, AreQuaternionsOpposite(GetVertexQuaternion(vtx0), GetVertexQuaternion(vtx2)));
    EndPrimitive();
}
)";

    return out;
};

std::string GenerateFixedGeometryShader(const PicaFixedGSConfig& config, bool separable_shader) {
    std::string out;
    if (separable_shader) {
        out += "#extension GL_ARB_separate_shader_objects : enable\n";
    }

    out += R"(
layout(triangles) in;
layout(triangle_strip, max_vertices = 3) out;

)";

    out += GetGSCommonSource(config.state, separable_shader);

    out += R"(
void main() {
    Vertex prim_buffer[3];
)";
    for (u32 vtx = 0; vtx < 3; ++vtx) {
        out += fmt::format("    prim_buffer[{}].attributes = vec4[{}](", vtx,
                           config.state.gs_output_attributes);
        for (u32 i = 0; i < config.state.vs_output_attributes; ++i) {
            out += fmt::format("{}vs_out_attr{}[{}]", i == 0 ? "" : ", ", i, vtx);
        }
        out += ");\n";
    }
    out += "    EmitPrim(prim_buffer[0], prim_buffer[1], prim_buffer[2]);\n";
    out += "}\n";

    return out;
}
} // namespace Pica::Shader::Generator::GLSL<|MERGE_RESOLUTION|>--- conflicted
+++ resolved
@@ -39,8 +39,6 @@
 #endif
     bool enable_clip1;
     vec4 clip_coef;
-
-    float vr_immersive_mode_factor;
 };
 
 const vec2 EPSILON_Z = vec2(0.000001f, -1.00001f);
@@ -95,1539 +93,6 @@
     return out;
 }
 
-<<<<<<< HEAD
-=======
-/// Detects if a TEV stage is configured to be skipped (to avoid generating unnecessary code)
-static bool IsPassThroughTevStage(const TevStageConfig& stage) {
-    return (stage.color_op == TevStageConfig::Operation::Replace &&
-            stage.alpha_op == TevStageConfig::Operation::Replace &&
-            stage.color_source1 == TevStageConfig::Source::Previous &&
-            stage.alpha_source1 == TevStageConfig::Source::Previous &&
-            stage.color_modifier1 == TevStageConfig::ColorModifier::SourceColor &&
-            stage.alpha_modifier1 == TevStageConfig::AlphaModifier::SourceAlpha &&
-            stage.GetColorMultiplier() == 1 && stage.GetAlphaMultiplier() == 1);
-}
-
-/// Writes the specified TEV stage source component(s)
-static void AppendSource(std::string& out, const PicaFSConfig& config,
-                         TevStageConfig::Source source, std::string_view index_name) {
-    using Source = TevStageConfig::Source;
-    switch (source) {
-    case Source::PrimaryColor:
-        out += "rounded_primary_color";
-        break;
-    case Source::PrimaryFragmentColor:
-        out += "primary_fragment_color";
-        break;
-    case Source::SecondaryFragmentColor:
-        out += "secondary_fragment_color";
-        break;
-    case Source::Texture0:
-        out += "sampleTexUnit0()";
-        break;
-    case Source::Texture1:
-        out += "sampleTexUnit1()";
-        break;
-    case Source::Texture2:
-        out += "sampleTexUnit2()";
-        break;
-    case Source::Texture3:
-        out += "sampleTexUnit3()";
-        break;
-    case Source::PreviousBuffer:
-        out += "combiner_buffer";
-        break;
-    case Source::Constant:
-        out += fmt::format("const_color[{}]", index_name);
-        break;
-    case Source::Previous:
-        out += "last_tex_env_out";
-        break;
-    default:
-        out += "vec4(0.0)";
-        LOG_CRITICAL(Render, "Unknown source op {}", source);
-        break;
-    }
-}
-
-/// Writes the color components to use for the specified TEV stage color modifier
-static void AppendColorModifier(std::string& out, const PicaFSConfig& config,
-                                TevStageConfig::ColorModifier modifier,
-                                TevStageConfig::Source source, std::string_view index_name) {
-    using ColorModifier = TevStageConfig::ColorModifier;
-    switch (modifier) {
-    case ColorModifier::SourceColor:
-        AppendSource(out, config, source, index_name);
-        out += ".rgb";
-        break;
-    case ColorModifier::OneMinusSourceColor:
-        out += "vec3(1.0) - ";
-        AppendSource(out, config, source, index_name);
-        out += ".rgb";
-        break;
-    case ColorModifier::SourceAlpha:
-        AppendSource(out, config, source, index_name);
-        out += ".aaa";
-        break;
-    case ColorModifier::OneMinusSourceAlpha:
-        out += "vec3(1.0) - ";
-        AppendSource(out, config, source, index_name);
-        out += ".aaa";
-        break;
-    case ColorModifier::SourceRed:
-        AppendSource(out, config, source, index_name);
-        out += ".rrr";
-        break;
-    case ColorModifier::OneMinusSourceRed:
-        out += "vec3(1.0) - ";
-        AppendSource(out, config, source, index_name);
-        out += ".rrr";
-        break;
-    case ColorModifier::SourceGreen:
-        AppendSource(out, config, source, index_name);
-        out += ".ggg";
-        break;
-    case ColorModifier::OneMinusSourceGreen:
-        out += "vec3(1.0) - ";
-        AppendSource(out, config, source, index_name);
-        out += ".ggg";
-        break;
-    case ColorModifier::SourceBlue:
-        AppendSource(out, config, source, index_name);
-        out += ".bbb";
-        break;
-    case ColorModifier::OneMinusSourceBlue:
-        out += "vec3(1.0) - ";
-        AppendSource(out, config, source, index_name);
-        out += ".bbb";
-        break;
-    default:
-        out += "vec3(0.0)";
-        LOG_CRITICAL(Render, "Unknown color modifier op {}", modifier);
-        break;
-    }
-}
-
-/// Writes the alpha component to use for the specified TEV stage alpha modifier
-static void AppendAlphaModifier(std::string& out, const PicaFSConfig& config,
-                                TevStageConfig::AlphaModifier modifier,
-                                TevStageConfig::Source source, const std::string& index_name) {
-    using AlphaModifier = TevStageConfig::AlphaModifier;
-    switch (modifier) {
-    case AlphaModifier::SourceAlpha:
-        AppendSource(out, config, source, index_name);
-        out += ".a";
-        break;
-    case AlphaModifier::OneMinusSourceAlpha:
-        out += "1.0 - ";
-        AppendSource(out, config, source, index_name);
-        out += ".a";
-        break;
-    case AlphaModifier::SourceRed:
-        AppendSource(out, config, source, index_name);
-        out += ".r";
-        break;
-    case AlphaModifier::OneMinusSourceRed:
-        out += "1.0 - ";
-        AppendSource(out, config, source, index_name);
-        out += ".r";
-        break;
-    case AlphaModifier::SourceGreen:
-        AppendSource(out, config, source, index_name);
-        out += ".g";
-        break;
-    case AlphaModifier::OneMinusSourceGreen:
-        out += "1.0 - ";
-        AppendSource(out, config, source, index_name);
-        out += ".g";
-        break;
-    case AlphaModifier::SourceBlue:
-        AppendSource(out, config, source, index_name);
-        out += ".b";
-        break;
-    case AlphaModifier::OneMinusSourceBlue:
-        out += "1.0 - ";
-        AppendSource(out, config, source, index_name);
-        out += ".b";
-        break;
-    default:
-        out += "0.0";
-        LOG_CRITICAL(Render, "Unknown alpha modifier op {}", modifier);
-        break;
-    }
-}
-
-/// Writes the combiner function for the color components for the specified TEV stage operation
-static void AppendColorCombiner(std::string& out, TevStageConfig::Operation operation,
-                                std::string_view variable_name) {
-    const auto get_combiner = [operation] {
-        using Operation = TevStageConfig::Operation;
-        switch (operation) {
-        case Operation::Replace:
-            return "color_results_1";
-        case Operation::Modulate:
-            return "color_results_1 * color_results_2";
-        case Operation::Add:
-            return "color_results_1 + color_results_2";
-        case Operation::AddSigned:
-            return "color_results_1 + color_results_2 - vec3(0.5)";
-        case Operation::Lerp:
-            return "color_results_1 * color_results_3 + color_results_2 * (vec3(1.0) - "
-                   "color_results_3)";
-        case Operation::Subtract:
-            return "color_results_1 - color_results_2";
-        case Operation::MultiplyThenAdd:
-            return "color_results_1 * color_results_2 + color_results_3";
-        case Operation::AddThenMultiply:
-            return "min(color_results_1 + color_results_2, vec3(1.0)) * color_results_3";
-        case Operation::Dot3_RGB:
-        case Operation::Dot3_RGBA:
-            return "vec3(dot(color_results_1 - vec3(0.5), color_results_2 - vec3(0.5)) * 4.0)";
-        default:
-            LOG_CRITICAL(Render, "Unknown color combiner operation: {}", operation);
-            return "vec3(0.0)";
-        }
-    };
-
-    // Clamp result to 0.0, 1.0
-    out += fmt::format("clamp({}, vec3(0.0), vec3(1.0))", get_combiner());
-}
-
-/// Writes the combiner function for the alpha component for the specified TEV stage operation
-static void AppendAlphaCombiner(std::string& out, TevStageConfig::Operation operation,
-                                std::string_view variable_name) {
-    out += "clamp(";
-    using Operation = TevStageConfig::Operation;
-    switch (operation) {
-    case Operation::Replace:
-        out += "alpha_results_1";
-        break;
-    case Operation::Modulate:
-        out += "alpha_results_1 * alpha_results_2";
-        break;
-    case Operation::Add:
-        out += "alpha_results_1 + alpha_results_2";
-        break;
-    case Operation::AddSigned:
-        out += "alpha_results_1 + alpha_results_2 - 0.5";
-        break;
-    case Operation::Lerp:
-        out += "alpha_results_1 * alpha_results_3 + alpha_results_2 * (1.0 - alpha_results_3)";
-        break;
-    case Operation::Subtract:
-        out += "alpha_results_1 - alpha_results_2";
-        break;
-    case Operation::MultiplyThenAdd:
-        out += "alpha_results_1 * alpha_results_2 + alpha_results_3";
-        break;
-    case Operation::AddThenMultiply:
-        out += "min(alpha_results_1 + alpha_results_2, 1.0) * alpha_results_3";
-        break;
-    default:
-        out += "0.0";
-        LOG_CRITICAL(Render, "Unknown alpha combiner operation: {}", operation);
-        break;
-    }
-    out += ", 0.0, 1.0)";
-}
-
-/// Writes the if-statement condition used to evaluate alpha testing
-static void AppendAlphaTestCondition(std::string& out, FramebufferRegs::CompareFunc func) {
-    using CompareFunc = FramebufferRegs::CompareFunc;
-    switch (func) {
-    case CompareFunc::Never:
-        out += "true";
-        break;
-    case CompareFunc::Always:
-        out += "false";
-        break;
-    case CompareFunc::Equal:
-    case CompareFunc::NotEqual:
-    case CompareFunc::LessThan:
-    case CompareFunc::LessThanOrEqual:
-    case CompareFunc::GreaterThan:
-    case CompareFunc::GreaterThanOrEqual: {
-        static constexpr std::array op{"!=", "==", ">=", ">", "<=", "<"};
-        const auto index = static_cast<u32>(func) - static_cast<u32>(CompareFunc::Equal);
-        out += fmt::format("int(last_tex_env_out.a * 255.0) {} alphatest_ref", op[index]);
-        break;
-    }
-
-    default:
-        out += "false";
-        LOG_CRITICAL(Render, "Unknown alpha test condition {}", func);
-        break;
-    }
-}
-
-/// Writes the code to emulate the specified TEV stage
-static void WriteTevStage(std::string& out, const PicaFSConfig& config, unsigned index) {
-    const auto stage =
-        static_cast<const TexturingRegs::TevStageConfig>(config.state.tev_stages[index]);
-    if (!IsPassThroughTevStage(stage)) {
-        const std::string index_name = std::to_string(index);
-
-        out += fmt::format("color_results_1 = ", index_name);
-        AppendColorModifier(out, config, stage.color_modifier1, stage.color_source1, index_name);
-        out += fmt::format(";\ncolor_results_2 = ", index_name);
-        AppendColorModifier(out, config, stage.color_modifier2, stage.color_source2, index_name);
-        out += fmt::format(";\ncolor_results_3 = ", index_name);
-        AppendColorModifier(out, config, stage.color_modifier3, stage.color_source3, index_name);
-
-        // Round the output of each TEV stage to maintain the PICA's 8 bits of precision
-        out += fmt::format(";\nvec3 color_output_{} = byteround(", index_name);
-        AppendColorCombiner(out, stage.color_op, "color_results");
-        out += ");\n";
-
-        if (stage.color_op == TevStageConfig::Operation::Dot3_RGBA) {
-            // result of Dot3_RGBA operation is also placed to the alpha component
-            out += fmt::format("float alpha_output_{0} = color_output_{0}[0];\n", index_name);
-        } else {
-            out += fmt::format("alpha_results_1 = ", index_name);
-            AppendAlphaModifier(out, config, stage.alpha_modifier1, stage.alpha_source1,
-                                index_name);
-            out += fmt::format(";\nalpha_results_2 = ", index_name);
-            AppendAlphaModifier(out, config, stage.alpha_modifier2, stage.alpha_source2,
-                                index_name);
-            out += fmt::format(";\nalpha_results_3 = ", index_name);
-            AppendAlphaModifier(out, config, stage.alpha_modifier3, stage.alpha_source3,
-                                index_name);
-
-            out += fmt::format(";\nfloat alpha_output_{} = byteround(", index_name);
-            AppendAlphaCombiner(out, stage.alpha_op, "alpha_results");
-            out += ");\n";
-        }
-
-        out += fmt::format("last_tex_env_out = vec4("
-                           "clamp(color_output_{} * {}.0, vec3(0.0), vec3(1.0)), "
-                           "clamp(alpha_output_{} * {}.0, 0.0, 1.0));\n",
-                           index_name, stage.GetColorMultiplier(), index_name,
-                           stage.GetAlphaMultiplier());
-    }
-
-    out += "combiner_buffer = next_combiner_buffer;\n";
-
-    if (config.TevStageUpdatesCombinerBufferColor(index))
-        out += "next_combiner_buffer.rgb = last_tex_env_out.rgb;\n";
-
-    if (config.TevStageUpdatesCombinerBufferAlpha(index))
-        out += "next_combiner_buffer.a = last_tex_env_out.a;\n";
-}
-
-/// Writes the code to emulate fragment lighting
-static void WriteLighting(std::string& out, const PicaFSConfig& config) {
-    const auto& lighting = config.state.lighting;
-
-    // Define lighting globals
-    out += "vec4 diffuse_sum = vec4(0.0, 0.0, 0.0, 1.0);\n"
-           "vec4 specular_sum = vec4(0.0, 0.0, 0.0, 1.0);\n"
-           "vec3 light_vector = vec3(0.0);\n"
-           "float light_distance = 0.0;\n"
-           "vec3 refl_value = vec3(0.0);\n"
-           "vec3 spot_dir = vec3(0.0);\n"
-           "vec3 half_vector = vec3(0.0);\n"
-           "float dot_product = 0.0;\n"
-           "float clamp_highlights = 1.0;\n"
-           "float geo_factor = 1.0;\n";
-
-    // Compute fragment normals and tangents
-    const auto perturbation = [&] {
-        return fmt::format("2.0 * (sampleTexUnit{}()).rgb - 1.0", lighting.bump_selector.Value());
-    };
-
-    if (config.state.use_custom_normal_map) {
-        const std::string normal_texel =
-            fmt::format("2.0 * (texture(tex_normal, texcoord0)).rgb - 1.0");
-        out += fmt::format("vec3 surface_normal = {};\n", normal_texel);
-        out += "vec3 surface_tangent = vec3(1.0, 0.0, 0.0);\n";
-    } else {
-        switch (lighting.bump_mode) {
-        case LightingRegs::LightingBumpMode::NormalMap: {
-            // Bump mapping is enabled using a normal map
-            out += fmt::format("vec3 surface_normal = {};\n", perturbation());
-
-            // Recompute Z-component of perturbation if 'renorm' is enabled, this provides a higher
-            // precision result
-            if (lighting.bump_renorm) {
-                constexpr std::string_view val = "(1.0 - (surface_normal.x*surface_normal.x + "
-                                                 "surface_normal.y*surface_normal.y))";
-                out += fmt::format("surface_normal.z = sqrt(max({}, 0.0));\n", val);
-            }
-
-            // The tangent vector is not perturbed by the normal map and is just a unit vector.
-            out += "vec3 surface_tangent = vec3(1.0, 0.0, 0.0);\n";
-            break;
-        }
-        case LightingRegs::LightingBumpMode::TangentMap: {
-            // Bump mapping is enabled using a tangent map
-            out += fmt::format("vec3 surface_tangent = {};\n", perturbation());
-            // Mathematically, recomputing Z-component of the tangent vector won't affect the
-            // relevant computation below, which is also confirmed on 3DS. So we don't bother
-            // recomputing here even if 'renorm' is enabled.
-
-            // The normal vector is not perturbed by the tangent map and is just a unit vector.
-            out += "vec3 surface_normal = vec3(0.0, 0.0, 1.0);\n";
-            break;
-        }
-        default:
-            // No bump mapping - surface local normal and tangent are just unit vectors
-            out += "vec3 surface_normal = vec3(0.0, 0.0, 1.0);\n"
-                   "vec3 surface_tangent = vec3(1.0, 0.0, 0.0);\n";
-        }
-    }
-
-    // Rotate the surface-local normal by the interpolated normal quaternion to convert it to
-    // eyespace.
-    out += "vec4 normalized_normquat = normalize(normquat);\n"
-           "vec3 normal = quaternion_rotate(normalized_normquat, surface_normal);\n"
-           "vec3 tangent = quaternion_rotate(normalized_normquat, surface_tangent);\n";
-
-    if (lighting.enable_shadow) {
-        std::string shadow_texture =
-            fmt::format("sampleTexUnit{}()", lighting.shadow_selector.Value());
-        if (lighting.shadow_invert) {
-            out += fmt::format("vec4 shadow = vec4(1.0) - {};\n", shadow_texture);
-        } else {
-            out += fmt::format("vec4 shadow = {};\n", shadow_texture);
-        }
-    } else {
-        out += "vec4 shadow = vec4(1.0);\n";
-    }
-
-    // Samples the specified lookup table for specular lighting
-    auto get_lut_value = [&lighting](LightingRegs::LightingSampler sampler, unsigned light_num,
-                                     LightingRegs::LightingLutInput input, bool abs) {
-        std::string index;
-        switch (input) {
-        case LightingRegs::LightingLutInput::NH:
-            index = "dot(normal, normalize(half_vector))";
-            break;
-
-        case LightingRegs::LightingLutInput::VH:
-            index = "dot(normalize(view), normalize(half_vector))";
-            break;
-
-        case LightingRegs::LightingLutInput::NV:
-            index = "dot(normal, normalize(view))";
-            break;
-
-        case LightingRegs::LightingLutInput::LN:
-            index = "dot(light_vector, normal)";
-            break;
-
-        case LightingRegs::LightingLutInput::SP:
-            index = "dot(light_vector, spot_dir)";
-            break;
-
-        case LightingRegs::LightingLutInput::CP:
-            // CP input is only available with configuration 7
-            if (lighting.config == LightingRegs::LightingConfig::Config7) {
-                // Note: even if the normal vector is modified by normal map, which is not the
-                // normal of the tangent plane anymore, the half angle vector is still projected
-                // using the modified normal vector.
-                constexpr std::string_view half_angle_proj =
-                    "normalize(half_vector) - normal * dot(normal, normalize(half_vector))";
-                // Note: the half angle vector projection is confirmed not normalized before the dot
-                // product. The result is in fact not cos(phi) as the name suggested.
-                index = fmt::format("dot({}, tangent)", half_angle_proj);
-            } else {
-                index = "0.0";
-            }
-            break;
-
-        default:
-            LOG_CRITICAL(HW_GPU, "Unknown lighting LUT input {}", static_cast<int>(input));
-            UNIMPLEMENTED();
-            index = "0.0";
-            break;
-        }
-
-        const auto sampler_index = static_cast<u32>(sampler);
-
-        if (abs) {
-            // LUT index is in the range of (0.0, 1.0)
-            index = lighting.light[light_num].two_sided_diffuse
-                        ? fmt::format("abs({})", index)
-                        : fmt::format("max({}, 0.0)", index);
-            return fmt::format("LookupLightingLUTUnsigned({}, {})", sampler_index, index);
-        } else {
-            // LUT index is in the range of (-1.0, 1.0)
-            return fmt::format("LookupLightingLUTSigned({}, {})", sampler_index, index);
-        }
-    };
-
-    // Write the code to emulate each enabled light
-    for (unsigned light_index = 0; light_index < lighting.src_num; ++light_index) {
-        const auto& light_config = lighting.light[light_index];
-        const std::string light_src = fmt::format("light_src[{}]", light_config.num.Value());
-
-        // Compute light vector (directional or positional)
-        if (light_config.directional) {
-            out += fmt::format("light_vector = {}.position;\n", light_src);
-        } else {
-            out += fmt::format("light_vector = {}.position + view;\n", light_src);
-        }
-        out += fmt::format("light_distance = length(light_vector);\n", light_src);
-        out += fmt::format("light_vector = normalize(light_vector);\n", light_src);
-
-        out += fmt::format("spot_dir = {}.spot_direction;\n", light_src);
-        out += "half_vector = normalize(view) + light_vector;\n";
-
-        // Compute dot product of light_vector and normal, adjust if lighting is one-sided or
-        // two-sided
-        out += std::string("dot_product = ") + (light_config.two_sided_diffuse
-                                                    ? "abs(dot(light_vector, normal));\n"
-                                                    : "max(dot(light_vector, normal), 0.0);\n");
-
-        // If enabled, clamp specular component if lighting result is zero
-        if (lighting.clamp_highlights) {
-            out += "clamp_highlights = sign(dot_product);\n";
-        }
-
-        // If enabled, compute spot light attenuation value
-        std::string spot_atten = "1.0";
-        if (light_config.spot_atten_enable &&
-            LightingRegs::IsLightingSamplerSupported(
-                lighting.config, LightingRegs::LightingSampler::SpotlightAttenuation)) {
-            const std::string value =
-                get_lut_value(LightingRegs::SpotlightAttenuationSampler(light_config.num),
-                              light_config.num, lighting.lut_sp.type, lighting.lut_sp.abs_input);
-            spot_atten = fmt::format("({:#} * {})", lighting.lut_sp.scale, value);
-        }
-
-        // If enabled, compute distance attenuation value
-        std::string dist_atten = "1.0";
-        if (light_config.dist_atten_enable) {
-            const std::string index = fmt::format("clamp({}.dist_atten_scale * light_distance "
-                                                  "+ {}.dist_atten_bias, 0.0, 1.0)",
-                                                  light_src, light_src, light_src);
-            const auto sampler = LightingRegs::DistanceAttenuationSampler(light_config.num);
-            dist_atten = fmt::format("LookupLightingLUTUnsigned({}, {})", sampler, index);
-        }
-
-        if (light_config.geometric_factor_0 || light_config.geometric_factor_1) {
-            out += "geo_factor = dot(half_vector, half_vector);\n"
-                   "geo_factor = geo_factor == 0.0 ? 0.0 : min("
-                   "dot_product / geo_factor, 1.0);\n";
-        }
-
-        // Specular 0 component
-        std::string d0_lut_value = "1.0";
-        if (lighting.lut_d0.enable &&
-            LightingRegs::IsLightingSamplerSupported(
-                lighting.config, LightingRegs::LightingSampler::Distribution0)) {
-            // Lookup specular "distribution 0" LUT value
-            const std::string value =
-                get_lut_value(LightingRegs::LightingSampler::Distribution0, light_config.num,
-                              lighting.lut_d0.type, lighting.lut_d0.abs_input);
-            d0_lut_value = fmt::format("({:#} * {})", lighting.lut_d0.scale, value);
-        }
-        std::string specular_0 = fmt::format("({} * {}.specular_0)", d0_lut_value, light_src);
-        if (light_config.geometric_factor_0) {
-            specular_0 = fmt::format("({} * geo_factor)", specular_0);
-        }
-
-        // If enabled, lookup ReflectRed value, otherwise, 1.0 is used
-        if (lighting.lut_rr.enable &&
-            LightingRegs::IsLightingSamplerSupported(lighting.config,
-                                                     LightingRegs::LightingSampler::ReflectRed)) {
-            std::string value =
-                get_lut_value(LightingRegs::LightingSampler::ReflectRed, light_config.num,
-                              lighting.lut_rr.type, lighting.lut_rr.abs_input);
-            value = fmt::format("({:#} * {})", lighting.lut_rr.scale, value);
-            out += fmt::format("refl_value.r = {};\n", value);
-        } else {
-            out += "refl_value.r = 1.0;\n";
-        }
-
-        // If enabled, lookup ReflectGreen value, otherwise, ReflectRed value is used
-        if (lighting.lut_rg.enable &&
-            LightingRegs::IsLightingSamplerSupported(lighting.config,
-                                                     LightingRegs::LightingSampler::ReflectGreen)) {
-            std::string value =
-                get_lut_value(LightingRegs::LightingSampler::ReflectGreen, light_config.num,
-                              lighting.lut_rg.type, lighting.lut_rg.abs_input);
-            value = fmt::format("({:#} * {})", lighting.lut_rg.scale, value);
-            out += fmt::format("refl_value.g = {};\n", value);
-        } else {
-            out += "refl_value.g = refl_value.r;\n";
-        }
-
-        // If enabled, lookup ReflectBlue value, otherwise, ReflectRed value is used
-        if (lighting.lut_rb.enable &&
-            LightingRegs::IsLightingSamplerSupported(lighting.config,
-                                                     LightingRegs::LightingSampler::ReflectBlue)) {
-            std::string value =
-                get_lut_value(LightingRegs::LightingSampler::ReflectBlue, light_config.num,
-                              lighting.lut_rb.type, lighting.lut_rb.abs_input);
-            value = fmt::format("({:#} * {})", lighting.lut_rb.scale, value);
-            out += fmt::format("refl_value.b = {};\n", value);
-        } else {
-            out += "refl_value.b = refl_value.r;\n";
-        }
-
-        // Specular 1 component
-        std::string d1_lut_value = "1.0";
-        if (lighting.lut_d1.enable &&
-            LightingRegs::IsLightingSamplerSupported(
-                lighting.config, LightingRegs::LightingSampler::Distribution1)) {
-            // Lookup specular "distribution 1" LUT value
-            const std::string value =
-                get_lut_value(LightingRegs::LightingSampler::Distribution1, light_config.num,
-                              lighting.lut_d1.type, lighting.lut_d1.abs_input);
-            d1_lut_value = fmt::format("({:#} * {})", lighting.lut_d1.scale, value);
-        }
-        std::string specular_1 =
-            fmt::format("({} * refl_value * {}.specular_1)", d1_lut_value, light_src);
-        if (light_config.geometric_factor_1) {
-            specular_1 = fmt::format("({} * geo_factor)", specular_1);
-        }
-
-        // Fresnel
-        // Note: only the last entry in the light slots applies the Fresnel factor
-        if (light_index == lighting.src_num - 1 && lighting.lut_fr.enable &&
-            LightingRegs::IsLightingSamplerSupported(lighting.config,
-                                                     LightingRegs::LightingSampler::Fresnel)) {
-            // Lookup fresnel LUT value
-            std::string value =
-                get_lut_value(LightingRegs::LightingSampler::Fresnel, light_config.num,
-                              lighting.lut_fr.type, lighting.lut_fr.abs_input);
-            value = fmt::format("({:#} * {})", lighting.lut_fr.scale, value);
-
-            // Enabled for diffuse lighting alpha component
-            if (lighting.enable_primary_alpha) {
-                out += fmt::format("diffuse_sum.a = {};\n", value);
-            }
-
-            // Enabled for the specular lighting alpha component
-            if (lighting.enable_secondary_alpha) {
-                out += fmt::format("specular_sum.a = {};\n", value);
-            }
-        }
-
-        bool shadow_primary_enable = lighting.shadow_primary && light_config.shadow_enable;
-        bool shadow_secondary_enable = lighting.shadow_secondary && light_config.shadow_enable;
-        std::string shadow_primary = shadow_primary_enable ? " * shadow.rgb" : "";
-        std::string shadow_secondary = shadow_secondary_enable ? " * shadow.rgb" : "";
-
-        // Compute primary fragment color (diffuse lighting) function
-        out += fmt::format(
-            "diffuse_sum.rgb += (({}.diffuse * dot_product) + {}.ambient) * {} * {}{};\n",
-            light_src, light_src, dist_atten, spot_atten, shadow_primary);
-
-        // Compute secondary fragment color (specular lighting) function
-        out += fmt::format("specular_sum.rgb += ({} + {}) * clamp_highlights * {} * {}{};\n",
-                           specular_0, specular_1, dist_atten, spot_atten, shadow_secondary);
-    }
-
-    // Apply shadow attenuation to alpha components if enabled
-    if (lighting.shadow_alpha) {
-        if (lighting.enable_primary_alpha) {
-            out += "diffuse_sum.a *= shadow.a;\n";
-        }
-        if (lighting.enable_secondary_alpha) {
-            out += "specular_sum.a *= shadow.a;\n";
-        }
-    }
-
-    // Sum final lighting result
-    out += "diffuse_sum.rgb += lighting_global_ambient;\n"
-           "primary_fragment_color = clamp(diffuse_sum, vec4(0.0), vec4(1.0));\n"
-           "secondary_fragment_color = clamp(specular_sum, vec4(0.0), vec4(1.0));\n";
-}
-
-using ProcTexClamp = TexturingRegs::ProcTexClamp;
-using ProcTexShift = TexturingRegs::ProcTexShift;
-using ProcTexCombiner = TexturingRegs::ProcTexCombiner;
-using ProcTexFilter = TexturingRegs::ProcTexFilter;
-
-static void AppendProcTexShiftOffset(std::string& out, std::string_view v, ProcTexShift mode,
-                                     ProcTexClamp clamp_mode) {
-    const std::string_view offset = (clamp_mode == ProcTexClamp::MirroredRepeat) ? "1.0" : "0.5";
-    switch (mode) {
-    case ProcTexShift::None:
-        out += "0.0";
-        break;
-    case ProcTexShift::Odd:
-        out += fmt::format("{} * float((int({}) / 2) % 2)", offset, v);
-        break;
-    case ProcTexShift::Even:
-        out += fmt::format("{} * float(((int({}) + 1) / 2) % 2)", offset, v);
-        break;
-    default:
-        LOG_CRITICAL(HW_GPU, "Unknown shift mode {}", mode);
-        out += "0.0";
-        break;
-    }
-}
-
-static void AppendProcTexClamp(std::string& out, std::string_view var, ProcTexClamp mode) {
-    switch (mode) {
-    case ProcTexClamp::ToZero:
-        out += fmt::format("{0} = {0} > 1.0 ? 0 : {0};\n", var);
-        break;
-    case ProcTexClamp::ToEdge:
-        out += fmt::format("{0} = min({0}, 1.0);\n", var);
-        break;
-    case ProcTexClamp::SymmetricalRepeat:
-        out += fmt::format("{0} = fract({0});\n", var);
-        break;
-    case ProcTexClamp::MirroredRepeat: {
-        out += fmt::format("{0} = int({0}) % 2 == 0 ? fract({0}) : 1.0 - fract({0});\n", var);
-        break;
-    }
-    case ProcTexClamp::Pulse:
-        out += fmt::format("{0} = {0} > 0.5 ? 1.0 : 0.0;\n", var);
-        break;
-    default:
-        LOG_CRITICAL(HW_GPU, "Unknown clamp mode {}", mode);
-        out += fmt::format("{0} = min({0}, 1.0);\n", var);
-        break;
-    }
-}
-
-static void AppendProcTexCombineAndMap(std::string& out, ProcTexCombiner combiner,
-                                       std::string_view offset) {
-    const auto combined = [combiner]() -> std::string_view {
-        switch (combiner) {
-        case ProcTexCombiner::U:
-            return "u";
-        case ProcTexCombiner::U2:
-            return "(u * u)";
-        case TexturingRegs::ProcTexCombiner::V:
-            return "v";
-        case TexturingRegs::ProcTexCombiner::V2:
-            return "(v * v)";
-        case TexturingRegs::ProcTexCombiner::Add:
-            return "((u + v) * 0.5)";
-        case TexturingRegs::ProcTexCombiner::Add2:
-            return "((u * u + v * v) * 0.5)";
-        case TexturingRegs::ProcTexCombiner::SqrtAdd2:
-            return "min(sqrt(u * u + v * v), 1.0)";
-        case TexturingRegs::ProcTexCombiner::Min:
-            return "min(u, v)";
-        case TexturingRegs::ProcTexCombiner::Max:
-            return "max(u, v)";
-        case TexturingRegs::ProcTexCombiner::RMax:
-            return "min(((u + v) * 0.5 + sqrt(u * u + v * v)) * 0.5, 1.0)";
-        default:
-            LOG_CRITICAL(HW_GPU, "Unknown combiner {}", combiner);
-            return "0.0";
-        }
-    }();
-
-    out += fmt::format("ProcTexLookupLUT({}, {})", offset, combined);
-}
-
-static void AppendProcTexSampler(std::string& out, const PicaFSConfig& config) {
-    // LUT sampling uitlity
-    // For NoiseLUT/ColorMap/AlphaMap, coord=0.0 is lut[0], coord=127.0/128.0 is lut[127] and
-    // coord=1.0 is lut[127]+lut_diff[127]. For other indices, the result is interpolated using
-    // value entries and difference entries.
-    out += R"(
-float ProcTexLookupLUT(int offset, float coord) {
-    coord *= 128.0;
-    float index_i = clamp(floor(coord), 0.0, 127.0);
-    float index_f = coord - index_i; // fract() cannot be used here because 128.0 needs to be
-                                     // extracted as index_i = 127.0 and index_f = 1.0
-    vec2 entry = texelFetch(texture_buffer_lut_rg, int(index_i) + offset).rg;
-    return clamp(entry.r + entry.g * index_f, 0.0, 1.0);
-}
-    )";
-
-    // Noise utility
-    if (config.state.proctex.noise_enable) {
-        // See swrasterizer/proctex.cpp for more information about these functions
-        out += R"(
-int ProcTexNoiseRand1D(int v) {
-    const int table[] = int[](0,4,10,8,4,9,7,12,5,15,13,14,11,15,2,11);
-    return ((v % 9 + 2) * 3 & 0xF) ^ table[(v / 9) & 0xF];
-}
-
-float ProcTexNoiseRand2D(vec2 point) {
-    const int table[] = int[](10,2,15,8,0,7,4,5,5,13,2,6,13,9,3,14);
-    int u2 = ProcTexNoiseRand1D(int(point.x));
-    int v2 = ProcTexNoiseRand1D(int(point.y));
-    v2 += ((u2 & 3) == 1) ? 4 : 0;
-    v2 ^= (u2 & 1) * 6;
-    v2 += 10 + u2;
-    v2 &= 0xF;
-    v2 ^= table[u2];
-    return -1.0 + float(v2) * (2.0/15.0);
-}
-
-float ProcTexNoiseCoef(vec2 x) {
-    vec2 grid  = 9.0 * proctex_noise_f * abs(x + proctex_noise_p);
-    vec2 point = floor(grid);
-    vec2 frac  = grid - point;
-
-    float g0 = ProcTexNoiseRand2D(point) * (frac.x + frac.y);
-    float g1 = ProcTexNoiseRand2D(point + vec2(1.0, 0.0)) * (frac.x + frac.y - 1.0);
-    float g2 = ProcTexNoiseRand2D(point + vec2(0.0, 1.0)) * (frac.x + frac.y - 1.0);
-    float g3 = ProcTexNoiseRand2D(point + vec2(1.0, 1.0)) * (frac.x + frac.y - 2.0);
-
-    float x_noise = ProcTexLookupLUT(proctex_noise_lut_offset, frac.x);
-    float y_noise = ProcTexLookupLUT(proctex_noise_lut_offset, frac.y);
-    float x0 = mix(g0, g1, x_noise);
-    float x1 = mix(g2, g3, x_noise);
-    return mix(x0, x1, y_noise);
-}
-        )";
-    }
-
-    out += "vec4 SampleProcTexColor(float lut_coord, int level) {\n";
-    out += fmt::format("int lut_width = {} >> level;\n", config.state.proctex.lut_width);
-    // Offsets for level 4-7 seem to be hardcoded
-    out += fmt::format("int lut_offsets[8] = int[]({}, {}, {}, {}, 0xF0, 0xF8, 0xFC, 0xFE);\n",
-                       config.state.proctex.lut_offset0, config.state.proctex.lut_offset1,
-                       config.state.proctex.lut_offset2, config.state.proctex.lut_offset3);
-    out += "int lut_offset = lut_offsets[level];\n";
-    // For the color lut, coord=0.0 is lut[offset] and coord=1.0 is lut[offset+width-1]
-    out += "lut_coord *= float(lut_width - 1);\n";
-
-    switch (config.state.proctex.lut_filter) {
-    case ProcTexFilter::Linear:
-    case ProcTexFilter::LinearMipmapLinear:
-    case ProcTexFilter::LinearMipmapNearest:
-        out += "int lut_index_i = int(lut_coord) + lut_offset;\n";
-        out += "float lut_index_f = fract(lut_coord);\n";
-        out += "return texelFetch(texture_buffer_lut_rgba, lut_index_i + "
-               "proctex_lut_offset) + "
-               "lut_index_f * "
-               "texelFetch(texture_buffer_lut_rgba, lut_index_i + proctex_diff_lut_offset);\n";
-        break;
-    case ProcTexFilter::Nearest:
-    case ProcTexFilter::NearestMipmapLinear:
-    case ProcTexFilter::NearestMipmapNearest:
-        out += "lut_coord += float(lut_offset);\n";
-        out += "return texelFetch(texture_buffer_lut_rgba, int(round(lut_coord)) + "
-               "proctex_lut_offset);\n";
-        break;
-    }
-
-    out += "}\n";
-
-    out += "vec4 ProcTex() {\n";
-    if (config.state.proctex.coord < 3) {
-        out += fmt::format("vec2 uv = abs(texcoord{});\n", config.state.proctex.coord.Value());
-    } else {
-        LOG_CRITICAL(Render, "Unexpected proctex.coord >= 3");
-        out += "vec2 uv = abs(texcoord0);\n";
-    }
-
-    // This LOD formula is the same as the LOD upper limit defined in OpenGL.
-    // f(x, y) <= m_u + m_v + m_w
-    // (See OpenGL 4.6 spec, 8.14.1 - Scale Factor and Level-of-Detail)
-    // Note: this is different from the one normal 2D textures use.
-    out += "vec2 duv = max(abs(dFdx(uv)), abs(dFdy(uv)));\n";
-    // unlike normal texture, the bias is inside the log2
-    out += fmt::format("float lod = log2(abs(float({}) * proctex_bias) * (duv.x + duv.y));\n",
-                       config.state.proctex.lut_width);
-    out += "if (proctex_bias == 0.0) lod = 0.0;\n";
-    out += fmt::format("lod = clamp(lod, {:#}, {:#});\n",
-                       std::max(0.0f, static_cast<float>(config.state.proctex.lod_min)),
-                       std::min(7.0f, static_cast<float>(config.state.proctex.lod_max)));
-    // Get shift offset before noise generation
-    out += "float u_shift = ";
-    AppendProcTexShiftOffset(out, "uv.y", config.state.proctex.u_shift,
-                             config.state.proctex.u_clamp);
-    out += ";\n";
-    out += "float v_shift = ";
-    AppendProcTexShiftOffset(out, "uv.x", config.state.proctex.v_shift,
-                             config.state.proctex.v_clamp);
-    out += ";\n";
-
-    // Generate noise
-    if (config.state.proctex.noise_enable) {
-        out += "uv += proctex_noise_a * ProcTexNoiseCoef(uv);\n"
-               "uv = abs(uv);\n";
-    }
-
-    // Shift
-    out += "float u = uv.x + u_shift;\n"
-           "float v = uv.y + v_shift;\n";
-
-    // Clamp
-    AppendProcTexClamp(out, "u", config.state.proctex.u_clamp);
-    AppendProcTexClamp(out, "v", config.state.proctex.v_clamp);
-
-    // Combine and map
-    out += "float lut_coord = ";
-    AppendProcTexCombineAndMap(out, config.state.proctex.color_combiner,
-                               "proctex_color_map_offset");
-    out += ";\n";
-
-    switch (config.state.proctex.lut_filter) {
-    case ProcTexFilter::Linear:
-    case ProcTexFilter::Nearest:
-        out += "vec4 final_color = SampleProcTexColor(lut_coord, 0);\n";
-        break;
-    case ProcTexFilter::NearestMipmapNearest:
-    case ProcTexFilter::LinearMipmapNearest:
-        out += "vec4 final_color = SampleProcTexColor(lut_coord, int(round(lod)));\n";
-        break;
-    case ProcTexFilter::NearestMipmapLinear:
-    case ProcTexFilter::LinearMipmapLinear:
-        out += "int lod_i = int(lod);\n"
-               "float lod_f = fract(lod);\n"
-               "vec4 final_color = mix(SampleProcTexColor(lut_coord, lod_i), "
-               "SampleProcTexColor(lut_coord, lod_i + 1), lod_f);\n";
-        break;
-    }
-
-    if (config.state.proctex.separate_alpha) {
-        // Note: in separate alpha mode, the alpha channel skips the color LUT look up stage. It
-        // uses the output of CombineAndMap directly instead.
-        out += "float final_alpha = ";
-        AppendProcTexCombineAndMap(out, config.state.proctex.alpha_combiner,
-                                   "proctex_alpha_map_offset");
-        out += ";\n";
-        out += "return vec4(final_color.xyz, final_alpha);\n}\n";
-    } else {
-        out += "return final_color;\n}\n";
-    }
-}
-
-static void WriteLogicOp(std::string& out, const PicaFSConfig& config) {
-    if (!config.state.emulate_logic_op) {
-        return;
-    }
-    switch (config.state.logic_op) {
-    case FramebufferRegs::LogicOp::Clear:
-        out += "color = vec4(0);\n";
-        break;
-    case FramebufferRegs::LogicOp::Set:
-        out += "color = vec4(1);\n";
-        break;
-    case FramebufferRegs::LogicOp::Copy:
-        // Take the color output as-is
-        break;
-    case FramebufferRegs::LogicOp::CopyInverted:
-        out += "color = ~color;\n";
-        break;
-    case FramebufferRegs::LogicOp::NoOp:
-        // We need to discard the color, but not necessarily the depth. This is not possible
-        // with fragment shader alone, so we emulate this behavior on GLES with glColorMask.
-        break;
-    default:
-        LOG_CRITICAL(HW_GPU, "Unhandled logic_op {:x}", config.state.logic_op.Value());
-        UNIMPLEMENTED();
-    }
-}
-
-static void WriteBlending(std::string& out, const PicaFSConfig& config) {
-    if (!config.state.rgb_blend.emulate_blending && !config.state.alpha_blend.emulate_blending)
-        [[likely]] {
-        return;
-    }
-
-    using BlendFactor = Pica::FramebufferRegs::BlendFactor;
-    out += R"(
-vec4 source_color = last_tex_env_out;
-#if defined(GL_EXT_shader_framebuffer_fetch)
-vec4 dest_color = color;
-#elif defined(GL_ARM_shader_framebuffer_fetch)
-vec4 dest_color = gl_LastFragColorARM;
-#else
-vec4 dest_color = texelFetch(colorBuffer, ivec2(gl_FragCoord.xy), 0);
-#endif
-)";
-    const auto get_factor = [&](BlendFactor factor) -> std::string {
-        switch (factor) {
-        case BlendFactor::Zero:
-            return "vec4(0.f)";
-        case BlendFactor::One:
-            return "vec4(1.f)";
-        case BlendFactor::SourceColor:
-            return "source_color";
-        case BlendFactor::OneMinusSourceColor:
-            return "vec4(1.f) - source_color";
-        case BlendFactor::DestColor:
-            return "dest_color";
-        case BlendFactor::OneMinusDestColor:
-            return "vec4(1.f) - dest_color";
-        case BlendFactor::SourceAlpha:
-            return "source_color.aaaa";
-        case BlendFactor::OneMinusSourceAlpha:
-            return "vec4(1.f) - source_color.aaaa";
-        case BlendFactor::DestAlpha:
-            return "dest_color.aaaa";
-        case BlendFactor::OneMinusDestAlpha:
-            return "vec4(1.f) - dest_color.aaaa";
-        case BlendFactor::ConstantColor:
-            return "blend_color";
-        case BlendFactor::OneMinusConstantColor:
-            return "vec4(1.f) - blend_color";
-        case BlendFactor::ConstantAlpha:
-            return "blend_color.aaaa";
-        case BlendFactor::OneMinusConstantAlpha:
-            return "vec4(1.f) - blend_color.aaaa";
-        default:
-            LOG_CRITICAL(Render_OpenGL, "Unknown blend factor {}", factor);
-            return "vec4(1.f)";
-        }
-    };
-    const auto get_func = [](Pica::FramebufferRegs::BlendEquation eq) {
-        return eq == Pica::FramebufferRegs::BlendEquation::Min ? "min" : "max";
-    };
-
-    if (config.state.rgb_blend.emulate_blending) {
-        out += fmt::format(
-            "last_tex_env_out.rgb = {}(source_color.rgb * ({}).rgb, dest_color.rgb * ({}).rgb);\n",
-            get_func(config.state.rgb_blend.eq), get_factor(config.state.rgb_blend.src_factor),
-            get_factor(config.state.rgb_blend.dst_factor));
-    }
-    if (config.state.alpha_blend.emulate_blending) {
-        out += fmt::format(
-            "last_tex_env_out.a = {}(source_color.a * ({}).a, dest_color.a * ({}).a);\n",
-            get_func(config.state.alpha_blend.eq), get_factor(config.state.alpha_blend.src_factor),
-            get_factor(config.state.alpha_blend.dst_factor));
-    }
-}
-
-std::string GenerateFragmentShader(const PicaFSConfig& config, bool separable_shader) {
-    const auto& state = config.state;
-    std::string out;
-
-    if (separable_shader) {
-        out += "#extension GL_ARB_separate_shader_objects : enable\n";
-    }
-
-    if (state.use_fragment_shader_interlock) {
-        out += R"(
-#if defined(GL_ARB_fragment_shader_interlock)
-#extension GL_ARB_fragment_shader_interlock : enable
-#define beginInvocationInterlock beginInvocationInterlockARB
-#define endInvocationInterlock endInvocationInterlockARB
-#elif defined(GL_NV_fragment_shader_interlock)
-#extension GL_NV_fragment_shader_interlock : enable
-#define beginInvocationInterlock beginInvocationInterlockNV
-#define endInvocationInterlock endInvocationInterlockNV
-#elif defined(GL_INTEL_fragment_shader_ordering)
-#extension GL_INTEL_fragment_shader_ordering : enable
-#define beginInvocationInterlock beginFragmentShaderOrderingINTEL
-#define endInvocationInterlock
-#endif
-
-layout(pixel_interlock_ordered) in;
-)";
-    }
-
-    if (config.state.rgb_blend.emulate_blending || config.state.alpha_blend.emulate_blending) {
-        out += R"(
-#if defined(GL_EXT_shader_framebuffer_fetch)
-#extension GL_EXT_shader_framebuffer_fetch : enable
-#elif defined(GL_ARM_shader_framebuffer_fetch)
-#extension GL_ARM_shader_framebuffer_fetch : enable
-#else
-#define CITRA_EMULATED_BLENDING_FALLBACK 1
-#endif
-)";
-    }
-
-    out += fragment_shader_precision_OES;
-    out += GetVertexInterfaceDeclaration(false, false, separable_shader);
-
-    out += R"(
-layout (location = 0) out vec4 color;
-
-#ifdef VULKAN
-layout(set = 0, binding = 3) uniform samplerBuffer texture_buffer_lut_lf;
-layout(set = 0, binding = 4) uniform samplerBuffer texture_buffer_lut_rg;
-layout(set = 0, binding = 5) uniform samplerBuffer texture_buffer_lut_rgba;
-
-layout(set = 1, binding = 0) uniform sampler2D tex0;
-layout(set = 1, binding = 1) uniform sampler2D tex1;
-layout(set = 1, binding = 2) uniform sampler2D tex2;
-layout(set = 1, binding = 3) uniform samplerCube tex_cube;
-// TODO: Binding for custom normal maps, when supported by Vulkan.
-
-layout(set = 2, binding = 0, r32ui) uniform readonly uimage2D shadow_texture_px;
-layout(set = 2, binding = 1, r32ui) uniform readonly uimage2D shadow_texture_nx;
-layout(set = 2, binding = 2, r32ui) uniform readonly uimage2D shadow_texture_py;
-layout(set = 2, binding = 3, r32ui) uniform readonly uimage2D shadow_texture_ny;
-layout(set = 2, binding = 4, r32ui) uniform readonly uimage2D shadow_texture_pz;
-layout(set = 2, binding = 5, r32ui) uniform readonly uimage2D shadow_texture_nz;
-layout(set = 2, binding = 6, r32ui) uniform uimage2D shadow_buffer;
-#else
-layout(binding = 0) uniform sampler2D tex0;
-layout(binding = 1) uniform sampler2D tex1;
-layout(binding = 2) uniform sampler2D tex2;
-layout(binding = 3) uniform samplerBuffer texture_buffer_lut_lf;
-layout(binding = 4) uniform samplerBuffer texture_buffer_lut_rg;
-layout(binding = 5) uniform samplerBuffer texture_buffer_lut_rgba;
-layout(binding = 6) uniform samplerCube tex_cube;
-layout(binding = 7) uniform sampler2D tex_normal;
-
-layout(binding = 0, r32ui) uniform readonly uimage2D shadow_texture_px;
-layout(binding = 1, r32ui) uniform readonly uimage2D shadow_texture_nx;
-layout(binding = 2, r32ui) uniform readonly uimage2D shadow_texture_py;
-layout(binding = 3, r32ui) uniform readonly uimage2D shadow_texture_ny;
-layout(binding = 4, r32ui) uniform readonly uimage2D shadow_texture_pz;
-layout(binding = 5, r32ui) uniform readonly uimage2D shadow_texture_nz;
-layout(binding = 6, r32ui) uniform uimage2D shadow_buffer;
-
-#if defined(CITRA_EMULATED_BLENDING_FALLBACK)
-layout(location = 10) uniform sampler2D colorBuffer;
-#endif
-#endif
-)";
-
-    out += FSUniformBlockDef;
-
-    out += R"(
-// Rotate the vector v by the quaternion q
-vec3 quaternion_rotate(vec4 q, vec3 v) {
-    return v + 2.0 * cross(q.xyz, cross(q.xyz, v) + q.w * v);
-}
-
-float byteround(float x) {
-    return round(x * 255.0) * (1.0 / 255.0);
-}
-
-vec2 byteround(vec2 x) {
-    return round(x * 255.0) * (1.0 / 255.0);
-}
-
-vec3 byteround(vec3 x) {
-    return round(x * 255.0) * (1.0 / 255.0);
-}
-
-vec4 byteround(vec4 x) {
-    return round(x * 255.0) * (1.0 / 255.0);
-}
-
-// PICA's LOD formula for 2D textures.
-// This LOD formula is the same as the LOD lower limit defined in OpenGL.
-// f(x, y) >= max{m_u, m_v, m_w}
-// (See OpenGL 4.6 spec, 8.14.1 - Scale Factor and Level-of-Detail)
-float getLod(vec2 coord) {
-    vec2 d = max(abs(dFdx(coord)), abs(dFdy(coord)));
-    return log2(max(d.x, d.y));
-}
-
-uvec2 DecodeShadow(uint pixel) {
-    return uvec2(pixel >> 8, pixel & 0xFFu);
-}
-
-uint EncodeShadow(uvec2 pixel) {
-    return (pixel.x << 8) | pixel.y;
-}
-)";
-
-    if (state.shadow_rendering) {
-        out += R"(
-uint UpdateShadow(uint pixel, uint d, uint s) {
-    uvec2 ref = DecodeShadow(pixel);
-    if (d < ref.x) {
-        if (s == 0u) {
-            ref.x = d;
-        } else {
-            s = uint(float(s) / (shadow_bias_constant + shadow_bias_linear * float(d) / float(ref.x)));
-            ref.y = min(s, ref.y);
-        }
-    }
-    return EncodeShadow(ref);
-}
-)";
-    }
-
-    if (state.lighting.enable) {
-        out += R"(
-float LookupLightingLUT(int lut_index, int index, float delta) {
-    vec2 entry = texelFetch(texture_buffer_lut_lf, lighting_lut_offset[lut_index >> 2][lut_index & 3] + index).rg;
-    return entry.r + entry.g * delta;
-}
-
-float LookupLightingLUTUnsigned(int lut_index, float pos) {
-    int index = int(clamp(floor(pos * 256.0), 0.f, 255.f));
-    float delta = pos * 256.0 - float(index);
-    return LookupLightingLUT(lut_index, index, delta);
-}
-
-float LookupLightingLUTSigned(int lut_index, float pos) {
-    int index = int(clamp(floor(pos * 128.0), -128.f, 127.f));
-    float delta = pos * 128.0 - float(index);
-    if (index < 0) index += 256;
-    return LookupLightingLUT(lut_index, index, delta);
-}
-)";
-    }
-
-    if (state.texture0_type == TexturingRegs::TextureConfig::Shadow2D ||
-        state.texture0_type == TexturingRegs::TextureConfig::ShadowCube) {
-        out += R"(
-float CompareShadow(uint pixel, uint z) {
-    uvec2 p = DecodeShadow(pixel);
-    return mix(float(p.y) * (1.0 / 255.0), 0.0, p.x <= z);
-}
-
-float mix2(vec4 s, vec2 a) {
-    vec2 t = mix(s.xy, s.zw, a.yy);
-    return mix(t.x, t.y, a.x);
-}
-)";
-
-        if (state.texture0_type == TexturingRegs::TextureConfig::Shadow2D) {
-            out += R"(
-float SampleShadow2D(ivec2 uv, uint z) {
-    if (any(bvec4( lessThan(uv, ivec2(0)), greaterThanEqual(uv, imageSize(shadow_texture_px)) )))
-        return 1.0;
-    return CompareShadow(imageLoad(shadow_texture_px, uv).x, z);
-}
-
-vec4 shadowTexture(vec2 uv, float w) {
-)";
-            if (!config.state.shadow_texture_orthographic) {
-                out += "uv /= w;";
-            }
-            out += R"(
-    uint z = uint(max(0, int(min(abs(w), 1.0) * float(0xFFFFFF)) - shadow_texture_bias));
-    vec2 coord = vec2(imageSize(shadow_texture_px)) * uv - vec2(0.5);
-    vec2 coord_floor = floor(coord);
-    vec2 f = coord - coord_floor;
-    ivec2 i = ivec2(coord_floor);
-    vec4 s = vec4(
-        SampleShadow2D(i              , z),
-        SampleShadow2D(i + ivec2(1, 0), z),
-        SampleShadow2D(i + ivec2(0, 1), z),
-        SampleShadow2D(i + ivec2(1, 1), z));
-    return vec4(mix2(s, f));
-}
-)";
-        } else if (state.texture0_type == TexturingRegs::TextureConfig::ShadowCube) {
-            out += R"(
-vec4 shadowTextureCube(vec2 uv, float w) {
-    ivec2 size = imageSize(shadow_texture_px);
-    vec3 c = vec3(uv, w);
-    vec3 a = abs(c);
-    if (a.x > a.y && a.x > a.z) {
-        w = a.x;
-        uv = -c.zy;
-        if (c.x < 0.0) uv.x = -uv.x;
-    } else if (a.y > a.z) {
-        w = a.y;
-        uv = c.xz;
-        if (c.y < 0.0) uv.y = -uv.y;
-    } else {
-        w = a.z;
-        uv = -c.xy;
-        if (c.z > 0.0) uv.x = -uv.x;
-    }
-    uint z = uint(max(0, int(min(w, 1.0) * float(0xFFFFFF)) - shadow_texture_bias));
-    vec2 coord = vec2(size) * (uv / w * vec2(0.5) + vec2(0.5)) - vec2(0.5);
-    vec2 coord_floor = floor(coord);
-    vec2 f = coord - coord_floor;
-    ivec2 i00 = ivec2(coord_floor);
-    ivec2 i10 = i00 + ivec2(1, 0);
-    ivec2 i01 = i00 + ivec2(0, 1);
-    ivec2 i11 = i00 + ivec2(1, 1);
-    ivec2 cmin = ivec2(0), cmax = size - ivec2(1, 1);
-    i00 = clamp(i00, cmin, cmax);
-    i10 = clamp(i10, cmin, cmax);
-    i01 = clamp(i01, cmin, cmax);
-    i11 = clamp(i11, cmin, cmax);
-    uvec4 pixels;
-    // This part should have been refactored into functions,
-    // but many drivers don't like passing uimage2D as parameters
-    if (a.x > a.y && a.x > a.z) {
-        if (c.x > 0.0)
-            pixels = uvec4(
-                imageLoad(shadow_texture_px, i00).r,
-                imageLoad(shadow_texture_px, i10).r,
-                imageLoad(shadow_texture_px, i01).r,
-                imageLoad(shadow_texture_px, i11).r);
-        else
-            pixels = uvec4(
-                imageLoad(shadow_texture_nx, i00).r,
-                imageLoad(shadow_texture_nx, i10).r,
-                imageLoad(shadow_texture_nx, i01).r,
-                imageLoad(shadow_texture_nx, i11).r);
-    } else if (a.y > a.z) {
-        if (c.y > 0.0)
-            pixels = uvec4(
-                imageLoad(shadow_texture_py, i00).r,
-                imageLoad(shadow_texture_py, i10).r,
-                imageLoad(shadow_texture_py, i01).r,
-                imageLoad(shadow_texture_py, i11).r);
-        else
-            pixels = uvec4(
-                imageLoad(shadow_texture_ny, i00).r,
-                imageLoad(shadow_texture_ny, i10).r,
-                imageLoad(shadow_texture_ny, i01).r,
-                imageLoad(shadow_texture_ny, i11).r);
-    } else {
-        if (c.z > 0.0)
-            pixels = uvec4(
-                imageLoad(shadow_texture_pz, i00).r,
-                imageLoad(shadow_texture_pz, i10).r,
-                imageLoad(shadow_texture_pz, i01).r,
-                imageLoad(shadow_texture_pz, i11).r);
-        else
-            pixels = uvec4(
-                imageLoad(shadow_texture_nz, i00).r,
-                imageLoad(shadow_texture_nz, i10).r,
-                imageLoad(shadow_texture_nz, i01).r,
-                imageLoad(shadow_texture_nz, i11).r);
-    }
-    vec4 s = vec4(
-        CompareShadow(pixels.x, z),
-        CompareShadow(pixels.y, z),
-        CompareShadow(pixels.z, z),
-        CompareShadow(pixels.w, z));
-    return vec4(mix2(s, f));
-}
-    )";
-        }
-    }
-
-    if (config.state.proctex.enable) {
-        AppendProcTexSampler(out, config);
-    }
-
-    for (u32 texture_unit = 0; texture_unit < 4; texture_unit++) {
-        out += fmt::format("vec4 sampleTexUnit{}() {{\n", texture_unit);
-        if (texture_unit == 0 && state.texture0_type == TexturingRegs::TextureConfig::Disabled) {
-            out += "return vec4(0.0);\n}";
-            continue;
-        }
-
-        if (texture_unit < 3) {
-            u32 texcoord_num = texture_unit == 2 && state.texture2_use_coord1 ? 1 : texture_unit;
-            if (config.state.texture_border_color[texture_unit].enable_s) {
-                out += fmt::format(R"(
-                if (texcoord{}.x < 0 || texcoord{}.x > 1) {{
-                    return tex_border_color[{}];
-                }}
-                )",
-                                   texcoord_num, texcoord_num, texture_unit);
-            }
-            if (config.state.texture_border_color[texture_unit].enable_t) {
-                out += fmt::format(R"(
-                if (texcoord{}.y < 0 || texcoord{}.y > 1) {{
-                    return tex_border_color[{}];
-                }}
-                )",
-                                   texcoord_num, texcoord_num, texture_unit);
-            }
-        }
-
-        switch (texture_unit) {
-        case 0:
-            // Only unit 0 respects the texturing type
-            switch (state.texture0_type) {
-            case TexturingRegs::TextureConfig::Texture2D:
-                out += "return textureLod(tex0, texcoord0, getLod(texcoord0 * "
-                       "vec2(textureSize(tex0, 0))) + tex_lod_bias[0]);";
-                break;
-            case TexturingRegs::TextureConfig::Projection2D:
-                // TODO (wwylele): find the exact LOD formula for projection texture
-                out += "return textureProj(tex0, vec3(texcoord0, texcoord0_w));";
-                break;
-            case TexturingRegs::TextureConfig::TextureCube:
-                out += "return texture(tex_cube, vec3(texcoord0, texcoord0_w));";
-                break;
-            case TexturingRegs::TextureConfig::Shadow2D:
-                out += "return shadowTexture(texcoord0, texcoord0_w);";
-                break;
-            case TexturingRegs::TextureConfig::ShadowCube:
-                out += "return shadowTextureCube(texcoord0, texcoord0_w);";
-                break;
-            default:
-                LOG_CRITICAL(HW_GPU, "Unhandled texture type {:x}", state.texture0_type.Value());
-                UNIMPLEMENTED();
-                out += "return texture(tex0, texcoord0);";
-                break;
-            }
-            break;
-        case 1:
-            out += "return textureLod(tex1, texcoord1, getLod(texcoord1 * vec2(textureSize(tex1, "
-                   "0))) + tex_lod_bias[1]);";
-            break;
-        case 2:
-            if (state.texture2_use_coord1) {
-                out += "return textureLod(tex2, texcoord1, getLod(texcoord1 * "
-                       "vec2(textureSize(tex2, 0))) + tex_lod_bias[2]);";
-            } else {
-                out += "return textureLod(tex2, texcoord2, getLod(texcoord2 * "
-                       "vec2(textureSize(tex2, 0))) + tex_lod_bias[2]);";
-            }
-            break;
-        case 3:
-            if (state.proctex.enable) {
-                out += "return ProcTex();";
-            } else {
-                out += "return vec4(0.0);";
-            }
-            break;
-        default:
-            UNREACHABLE();
-            break;
-        }
-
-        out += "\n}\n";
-    }
-
-    // We round the interpolated primary color to the nearest 1/255th
-    // This maintains the PICA's 8 bits of precision
-    out += R"(
-void main() {
-vec4 rounded_primary_color = byteround(primary_color);
-vec4 primary_fragment_color = vec4(0.0);
-vec4 secondary_fragment_color = vec4(0.0);
-)";
-
-    // Do not do any sort of processing if it's obvious we're not going to pass the alpha test
-    if (state.alpha_test_func == FramebufferRegs::CompareFunc::Never) {
-        out += "discard; }";
-        return out;
-    }
-
-    // Append the scissor test
-    if (state.scissor_test_mode != RasterizerRegs::ScissorMode::Disabled) {
-        out += "if (";
-        // Negate the condition if we have to keep only the pixels outside the scissor box
-        if (state.scissor_test_mode == RasterizerRegs::ScissorMode::Include) {
-            out += '!';
-        }
-        out += "(gl_FragCoord.x >= float(scissor_x1) && "
-               "gl_FragCoord.y >= float(scissor_y1) && "
-               "gl_FragCoord.x < float(scissor_x2) && "
-               "gl_FragCoord.y < float(scissor_y2))) discard;\n";
-    }
-
-    // The PICA depth range is [-1, 0]. The vertex shader outputs the negated Z value, otherwise
-    // unmodified. The OpenGL depth range is [-1, 1], which is compressed into [near, far] = [0, 1].
-    // This compresses our effective range into [0.5, 1]. To account for this we un-negate the value
-    // to range [-1, -0.5], multiply by 2 to the range [-2, -1], and add 1 to arrive back at the
-    // original range of [-1, 0]. The Vulkan depth range is [0, 1], so all we need to do is
-    // un-negate the value to range [-1, 0]. Once we have z_over_w, we can do our own transformation
-    // according to PICA specification.
-    out += "#ifdef VULKAN\n"
-           "float z_over_w = -gl_FragCoord.z;\n"
-           "#else\n"
-           "float z_over_w = -2.0 * gl_FragCoord.z + 1.0;\n"
-           "#endif\n"
-           "float depth = z_over_w * depth_scale + depth_offset;\n";
-    if (state.depthmap_enable == RasterizerRegs::DepthBuffering::WBuffering) {
-        out += "depth /= gl_FragCoord.w;\n";
-    }
-
-    if (state.lighting.enable)
-        WriteLighting(out, config);
-
-    out += "vec4 combiner_buffer = vec4(0.0);\n"
-           "vec4 next_combiner_buffer = tev_combiner_buffer_color;\n"
-           "vec4 last_tex_env_out = rounded_primary_color;\n";
-
-    out += "vec3 color_results_1 = vec3(0.0);\n"
-           "vec3 color_results_2 = vec3(0.0);\n"
-           "vec3 color_results_3 = vec3(0.0);\n";
-
-    out += "float alpha_results_1 = 0.0;\n"
-           "float alpha_results_2 = 0.0;\n"
-           "float alpha_results_3 = 0.0;\n";
-
-    for (std::size_t index = 0; index < state.tev_stages.size(); ++index) {
-        WriteTevStage(out, config, static_cast<u32>(index));
-    }
-
-    if (state.alpha_test_func != FramebufferRegs::CompareFunc::Always) {
-        out += "if (";
-        AppendAlphaTestCondition(out, state.alpha_test_func);
-        out += ") discard;\n";
-    }
-
-    // Append fog combiner
-    if (state.fog_mode == TexturingRegs::FogMode::Fog) {
-        // Get index into fog LUT
-        if (state.fog_flip) {
-            out += "float fog_index = (1.0 - float(depth)) * 128.0;\n";
-        } else {
-            out += "float fog_index = depth * 128.0;\n";
-        }
-
-        // Generate clamped fog factor from LUT for given fog index
-        out += "float fog_i = clamp(floor(fog_index), 0.0, 127.0);\n"
-               "float fog_f = fog_index - fog_i;\n"
-               "vec2 fog_lut_entry = texelFetch(texture_buffer_lut_lf, int(fog_i) + "
-               "fog_lut_offset).rg;\n"
-               "float fog_factor = fog_lut_entry.r + fog_lut_entry.g * fog_f;\n"
-               "fog_factor = clamp(fog_factor, 0.0, 1.0);\n";
-
-        // Blend the fog
-        out += "last_tex_env_out.rgb = mix(fog_color.rgb, last_tex_env_out.rgb, fog_factor);\n";
-    } else if (state.fog_mode == TexturingRegs::FogMode::Gas) {
-        Core::System::GetInstance().TelemetrySession().AddField(
-            Common::Telemetry::FieldType::Session, "VideoCore_Pica_UseGasMode", true);
-        LOG_CRITICAL(Render, "Unimplemented gas mode");
-        out += "discard; }";
-        return out;
-    }
-
-    if (state.shadow_rendering) {
-        out += R"(
-uint d = uint(clamp(depth, 0.0, 1.0) * float(0xFFFFFF));
-uint s = uint(last_tex_env_out.g * float(0xFF));
-ivec2 image_coord = ivec2(gl_FragCoord.xy);
-)";
-        if (state.use_fragment_shader_interlock) {
-            out += R"(
-beginInvocationInterlock();
-uint old_shadow = imageLoad(shadow_buffer, image_coord).x;
-uint new_shadow = UpdateShadow(old_shadow, d, s);
-imageStore(shadow_buffer, image_coord, uvec4(new_shadow));
-endInvocationInterlock();
-)";
-        } else {
-            out += R"(
-uint old = imageLoad(shadow_buffer, image_coord).x;
-uint new1;
-uint old2;
-do {
-    old2 = old;
-    new1 = UpdateShadow(old, d, s);
-} while ((old = imageAtomicCompSwap(shadow_buffer, image_coord, old, new1)) != old2);
-)";
-        }
-    } else {
-        out += "gl_FragDepth = depth;\n";
-        // Round the final fragment color to maintain the PICA's 8 bits of precision
-        out += "last_tex_env_out = byteround(last_tex_env_out);\n";
-        WriteBlending(out, config);
-        out += "color = last_tex_env_out;\n";
-    }
-
-    WriteLogicOp(out, config);
-
-    out += '}';
-    return out;
-}
-
-static std::string GenerateGLPositionAndGLClipDistanceBlock(bool use_clip_planes)
-{
-    std::string out;
-    out += R"(
-        gl_Position = vec4(vtx_pos.x, vtx_pos.y, -vtx_pos.z, vtx_pos.w);
-        gl_Position.xy /= vr_immersive_mode_factor;
-    )";
-
-    if (use_clip_planes)
-    {
-        out += R"(
-            gl_ClipDistance[0] = -vtx_pos.z; // fixed PICA clipping plane z <= 0
-            if (enable_clip1) {
-                gl_ClipDistance[1] = dot(clip_coef, vtx_pos);
-            } else {
-                gl_ClipDistance[1] = 0.0;
-            }
-        )";
-    }
-
-    return out;
-}
-
->>>>>>> a20a05f1
 std::string GenerateTrivialVertexShader(bool use_clip_planes, bool separable_shader) {
     std::string out;
     if (separable_shader) {
@@ -1666,15 +131,14 @@
         gl_Position.xy /= vr_immersive_mode_factor;
     )";
 
-    if (use_clip_planes)
-    {
+    if (use_clip_planes) {
         out += R"(
-            gl_ClipDistance[0] = -vtx_pos.z; // fixed PICA clipping plane z <= 0
-            if (enable_clip1) {
-                gl_ClipDistance[1] = dot(clip_coef, vtx_pos);
-            } else {
-                gl_ClipDistance[1] = 0.0;
-            }
+        gl_ClipDistance[0] = -vtx_pos.z; // fixed PICA clipping plane z <= 0
+        if (enable_clip1) {
+            gl_ClipDistance[1] = dot(clip_coef, vtx_pos);
+        } else {
+            gl_ClipDistance[1] = 0.0;
+        }
         )";
     }
 
@@ -1682,6 +146,8 @@
 
     return out;
 }
+
+
 
 std::string_view MakeLoadPrefix(AttribLoadFlags flag) {
     if (True(flag & AttribLoadFlags::Float)) {
@@ -1779,16 +245,11 @@
                semantic(VSOutputAttributes::POSITION_Y) + ", " +
                semantic(VSOutputAttributes::POSITION_Z) + ", " +
                semantic(VSOutputAttributes::POSITION_W) + ");\n";
-<<<<<<< HEAD
         out += "    vtx_pos = SanitizeVertex(vtx_pos);\n";
-        if (!Settings::values.vr_use_immersive_mode.GetValue())
-        {
-              out+= "    gl_Position = vec4(vtx_pos.x, vtx_pos.y, -vtx_pos.z, vtx_pos.w);\n";
-        }
-        else
-        {
-              out+= "    gl_Position = vec4(vtx_pos.x / 3.0, vtx_pos.y / 3.0, -vtx_pos.z, vtx_pos.w);\n";
-        }
+        out += R"(
+            gl_Position = vec4(vtx_pos.x, vtx_pos.y, -vtx_pos.z, vtx_pos.w);
+            gl_Position.xy /= vr_immersive_mode_factor;
+        )";
         if (config.state.use_clip_planes) {
             out += "    gl_ClipDistance[0] = -vtx_pos.z;\n"; // fixed PICA clipping plane z <= 0
             out += "    if (enable_clip1) {\n";
@@ -1796,27 +257,6 @@
             out += "    } else {\n";
             out += "        gl_ClipDistance[1] = 0.0;\n";
             out += "    }\n\n";
-=======
-        out += "    if (abs(vtx_pos.z) < EPSILON_Z) {\n";
-        out += "        vtx_pos.z = 0.f;\n";
-        out += "    }\n";
-
-        out += R"(
-            gl_Position = vec4(vtx_pos.x, vtx_pos.y, -vtx_pos.z, vtx_pos.w);
-            gl_Position.xy /= vr_immersive_mode_factor;
-        )";
-
-        if (config.state.use_clip_planes)
-        {
-            out += R"(
-                gl_ClipDistance[0] = -vtx_pos.z; // fixed PICA clipping plane z <= 0
-                if (enable_clip1) {
-                    gl_ClipDistance[1] = dot(clip_coef, vtx_pos);
-                } else {
-                    gl_ClipDistance[1] = 0.0;
-                }
-            )";
->>>>>>> a20a05f1
         }
 
         out += "    normquat = GetVertexQuaternion();\n";
@@ -1902,13 +342,11 @@
            semantic(VSOutputAttributes::POSITION_Y) + ", " +
            semantic(VSOutputAttributes::POSITION_Z) + ", " +
            semantic(VSOutputAttributes::POSITION_W) + ");\n";
-<<<<<<< HEAD
     out += "    vtx_pos = SanitizeVertex(vtx_pos);\n";
-    if (!Settings::values.vr_use_immersive_mode.GetValue()) {
-        out+= "    gl_Position = vec4(vtx_pos.x, vtx_pos.y, -vtx_pos.z, vtx_pos.w);\n";
-    } else {
-        out+= "    gl_Position = vec4(vtx_pos.x / 3.0, vtx_pos.y / 3.0, -vtx_pos.z, vtx_pos.w);\n";
-    }
+    out += R"(
+        gl_Position = vec4(vtx_pos.x, vtx_pos.y, -vtx_pos.z, vtx_pos.w);
+        gl_Position.xy /= vr_immersive_mode_factor;
+    )";
 
     if (state.use_clip_planes) {
         out += "    gl_ClipDistance[0] = -vtx_pos.z;\n"; // fixed PICA clipping plane z <= 0
@@ -1918,13 +356,6 @@
         out += "        gl_ClipDistance[1] = 0.0;\n";
         out += "    }\n\n";
     }
-=======
-    out += "    if (abs(vtx_pos.z) < EPSILON_Z) {\n";
-    out += "        vtx_pos.z = 0.f;\n";
-    out += "    }\n";
-
-    out += GenerateGLPositionAndGLClipDistanceBlock(state.use_clip_planes);
->>>>>>> a20a05f1
 
     out += "    vec4 vtx_quat = GetVertexQuaternion(vtx);\n";
     out += "    normquat = mix(vtx_quat, -vtx_quat, bvec4(quats_opposite));\n\n";
