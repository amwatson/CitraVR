--- conflicted
+++ resolved
@@ -43,24 +43,15 @@
     XrViewConfigurationProperties            mViewportConfig            = {};
     static constexpr XrViewConfigurationType VIEW_CONFIG_TYPE =
         XR_VIEW_CONFIGURATION_TYPE_PRIMARY_STEREO;
-<<<<<<< HEAD
-    XrSpace mHeadSpace             = XR_NULL_HANDLE;
+    XrSpace mHeadSpace = XR_NULL_HANDLE;
+    XrSpace mViewSpace = XR_NULL_HANDLE;
     XrSpace mForwardDirectionSpace = XR_NULL_HANDLE;
-
-    XrSpace mLocalSpace    = XR_NULL_HANDLE;
-    XrSpace mStageSpace    = XR_NULL_HANDLE;
-    size_t  mMaxLayerCount = 0;
-=======
-    XrSpace headSpace_ = XR_NULL_HANDLE;
-    XrSpace viewSpace_ = XR_NULL_HANDLE;
-    XrSpace forwardDirectionSpace_ = XR_NULL_HANDLE;
 
     XrSpaceLocation headLocation = {};
 
-    XrSpace localSpace_ = XR_NULL_HANDLE;
-    XrSpace stageSpace_ = XR_NULL_HANDLE;
-    size_t maxLayerCount_ = 0;
->>>>>>> a20a05f1
+    XrSpace mLocalSpace = XR_NULL_HANDLE;
+    XrSpace mStageSpace = XR_NULL_HANDLE;
+    size_t mMaxLayerCount = 0;
 
     // EGL context
     std::unique_ptr<EglContext> mEglContext;
