--- conflicted
+++ resolved
@@ -38,7 +38,8 @@
 #include <unistd.h>
 
 #include "video_core/renderer_base.h"
-#include "video_core/video_core.h"
+#include "video_core/gpu.h"
+#include "core/core.h"
 
 #if defined(DEBUG_INPUT_VERBOSE)
 #define ALOG_INPUT_VERBOSE(...) ALOGI(__VA_ARGS__)
@@ -465,8 +466,8 @@
                 const XrReferenceSpaceCreateInfo sci = {XR_TYPE_REFERENCE_SPACE_CREATE_INFO,
                                                         nullptr, XR_REFERENCE_SPACE_TYPE_VIEW,
                                                         XrMath::Posef::Identity()};
-                OXR(xrCreateReferenceSpace(gOpenXr->session_, &sci,
-                                           &gOpenXr->viewSpace_));
+                OXR(xrCreateReferenceSpace(gOpenXr->mSession, &sci,
+                                           &gOpenXr->mViewSpace));
             }
 
             // Get the pose of the local space.
@@ -485,14 +486,10 @@
             OXR(xrCreateReferenceSpace(gOpenXr->mSession, &sci, &gOpenXr->mHeadSpace));
         }
 
-<<<<<<< HEAD
+        gOpenXr->headLocation = {XR_TYPE_SPACE_LOCATION};
+        OXR(xrLocateSpace(gOpenXr->mViewSpace, gOpenXr->mHeadSpace, frameState.predictedDisplayTime, &gOpenXr->headLocation));
+
         mInputStateFrame.SyncHandPoses(gOpenXr->mSession, mInputStateStatic, gOpenXr->mLocalSpace,
-=======
-        gOpenXr->headLocation = {XR_TYPE_SPACE_LOCATION};
-        OXR(xrLocateSpace(gOpenXr->viewSpace_, gOpenXr->headSpace_, frameState.predictedDisplayTime, &gOpenXr->headLocation));
-
-        mInputStateFrame.SyncHandPoses(gOpenXr->session_, mInputStateStatic, gOpenXr->localSpace_,
->>>>>>> a20a05f1
                                        frameState.predictedDisplayTime);
 
         //XrMath::Vector3f::
@@ -542,7 +539,7 @@
         bool showLowerPanel = true;
         float immersiveModeFactor = (VRSettings::values.vr_immersive_mode <= 2) ? immersiveScaleFactor[VRSettings::values.vr_immersive_mode] : immersiveScaleFactor[3];
         // Push the HMD position through to the Rasterizer to pass on to the VS Uniform
-        if (VideoCore::g_renderer && VideoCore::g_renderer->Rasterizer())
+        if (Core::System::GetInstance().GPU().Renderer().Rasterizer())
         {
             if ((VRSettings::values.vr_immersive_positional_factor == 0) ||
                 //If in Normal immersive modes then look down for the lower panel to reveal itself (for some reason the Roll function returns pitch)
@@ -553,7 +550,7 @@
                 XrVector4f identity[4] = {};
                 XrMath::Matrixf::Identity(identity);
                 immersiveModeFactor = 1.0f;
-                VideoCore::g_renderer->Rasterizer()->SetVRData(1, immersiveModeFactor, -1, (float*)identity);
+                Core::System::GetInstance().GPU().Renderer().Rasterizer()->SetVRData(1, immersiveModeFactor, -1, (float*)identity);
             }
             else
             {
@@ -572,7 +569,7 @@
                 inv_transform[3].y = -position.y * VRSettings::values.vr_immersive_positional_factor * posScaler;
                 inv_transform[3].z = -position.z * VRSettings::values.vr_immersive_positional_factor * posScaler;
 
-                VideoCore::g_renderer->Rasterizer()->SetVRData(VRSettings::values.vr_immersive_mode, immersiveModeFactor, uoffset, (float*)inv_transform);
+                Core::System::GetInstance().GPU().Renderer().Rasterizer()->SetVRData(VRSettings::values.vr_immersive_mode, immersiveModeFactor, uoffset, (float*)inv_transform);
                 showLowerPanel = false;
             }
         }
@@ -592,21 +589,13 @@
             layers[layerCount++].Passthrough = passthroughLayer;
         }
 
-<<<<<<< HEAD
-        mGameSurfaceLayer->Frame(gOpenXr->mLocalSpace, layers, layerCount);
+        mGameSurfaceLayer->Frame(gOpenXr->mLocalSpace, layers, layerCount, gOpenXr->headLocation.pose,
+                                 immersiveModeFactor, showLowerPanel);
 
         if (mShouldShowErrorMessage) {
             mErrorMessageLayer->Frame(gOpenXr->mLocalSpace, layers, layerCount);
-=======
-        mGameSurfaceLayer->Frame(gOpenXr->localSpace_, layers, layerCount, gOpenXr->headLocation.pose,
-                                 immersiveModeFactor, showLowerPanel);
-#if defined(UI_LAYER)
-        if (gShouldShowErrorMessage) {
-            XrCompositionLayerQuad quadLayer = {};
-            mErrorMessageLayer->Frame(gOpenXr->localSpace_, quadLayer);
-            layers[layerCount++].Quad = quadLayer;
->>>>>>> a20a05f1
-        }
+        }
+
         if (mIsKeyboardActive) { mKeyboardLayer->Frame(gOpenXr->mLocalSpace, layers, layerCount); }
 
         {
