--- conflicted
+++ resolved
@@ -304,8 +304,7 @@
     VRSettings::values.cpu_level =
       VRSettings::values.extra_performance_mode_enabled ? XR_HIGHEST_CPU_PERF_LEVEL
       : VRSettings::CPUPrefToPerfSettingsLevel(sdl2_config->GetInteger(
-<<<<<<< HEAD
-            "VR", "vr_cpu_level", XR_HIGHEST_CPU_PREFERENCE));
+           "VR", "vr_cpu_level", 3));
     Settings::values.vr_use_immersive_mode = sdl2_config->GetBoolean(
         "VR", "vr_immersive_mode", false);
 
@@ -321,9 +320,6 @@
       // When immersive mode is enabled, only OpenGL is supported.
       Settings::values.graphics_api = Settings::GraphicsAPI::OpenGL;
     }
-=======
-            "VR", "vr_cpu_level", 3));
->>>>>>> 350f964c
 
     // Miscellaneous
     ReadSetting("Miscellaneous", Settings::values.log_filter);
