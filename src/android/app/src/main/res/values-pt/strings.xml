<?xml version="1.0" encoding="utf-8"?>
<resources>

    <string name="app_disclaimer">Este software irá executar jogos feitos para o console portátil Nintendo 3DS. Nenhum título de jogo está incluído.\n\nAntes de começar a emular, selecione uma pasta para armazenar os dados do usuário do Citra.\n\nO que é isto:\n<a href='https://github.com/citra-emu/citra/wiki/Citra-Android-user-data-and-storage'>Wiki - Dados e armazenamento do usuário do Citra Android</a></string>
    <string name="app_notification_channel_description">Notificações do emulador de 3DS Citra</string>
    <string name="app_notification_running">Citra em Funcionamento</string>
    <string name="app_game_install_description">Em seguida, você precisará selecionar uma pasta de jogo. O Citra exibirá todas as ROMs 3DS dentro da pasta selecionada no aplicativo.\n\nROMs, atualizações e DLC no formato CIA precisarão ser instalados separadamente clicando no ícone da pasta e selecionando Instalar CIA.</string>

    <!-- Home Strings -->
    <string name="grid_menu_core_settings">Configurações</string>
    <string name="home_options">Opções</string>
    <string name="home_search">Procurar</string>
    <string name="home_games">Jogos</string>
    <string name="settings_description">Definir configurações do emulador</string>
    <string name="install_game_content">Instale o arquivo CIA</string>
    <string name="install_game_content_description">Instale jogos, atualizações ou DLC</string>
    <string name="share_log">Compartilhar registro</string>
    <string name="share_log_description">Compartilhe o arquivo de log do Citra para depurar problemas</string>
    <string name="gpu_driver_manager">Gerenciador de driver de GPU</string>
    <string name="install_gpu_driver">Instale o driver da GPU</string>
    <string name="install_gpu_driver_description">Instale drivers alternativos para poder obter desempenho ou precisão</string>
    <string name="driver_already_installed">Driver já instalado</string>
    <string name="custom_driver_not_supported">Drivers personalizados não suportados</string>
    <string name="custom_driver_not_supported_description">O carregamento de driver personalizado não é suportado atualmente para este dispositivo.\nVerifique esta opção novamente no futuro para ver se o suporte foi adicionado!</string>
    <string name="share_log_not_found">Nenhum arquivo de log encontrado</string>
    <string name="select_games_folder">Selecione a pasta de jogos</string>
    <string name="select_games_folder_description">Permitir que o Citra preencha a lista de jogos</string>
    <string name="about">Sobre</string>
    <string name="citra_description">Um emulador de 3DS de código aberto</string>
    <string name="about_description">Versão de compilação, créditos e mais</string>
    <string name="games_dir_selected">Diretório de jogos selecionado</string>
    <string name="select_citra_user_folder_home_description">Altere os arquivos que o Citra usa para carregar jogos</string>
    <string name="theme_and_color_description">Modificar a aparência do aplicativo</string>
    <string name="install_cia_title">Instale a CIA</string>

    <!-- GPU driver installation -->
    <string name="select_gpu_driver">Selecione o driver GPU</string>
    <string name="select_gpu_driver_title">Você quer substituir seu driver de GPU atual?</string>
    <string name="select_gpu_driver_install">Instalar</string>
    <string name="select_gpu_driver_default">Padrão</string>
    <string name="select_gpu_driver_install_success">Instalado %s</string>
    <string name="select_gpu_driver_use_default">Usando driver de GPU padrão</string>
    <string name="select_gpu_driver_error">Driver inválido selecionado, usando o padrão do sistema!</string>
    <string name="system_gpu_driver">Driver de GPU do sistema</string>
    <string name="installing_driver">Instalando driver…</string>

    <!-- About screen strings -->
    <string name="copied_to_clipboard">Copiado para a área de transferência</string>
    <string name="contributors">Colaboradores</string>
    <string name="contributors_description">Feito por \u2764 dá equipe Citra</string>
    <string name="contributors_link">https://github.com/citra-emu/citra/graphs/contributors</string>
    <string name="licenses_description">Projetos que tornam o Citra para Android possível</string>
    <string name="build">Compilação</string>
    <string name="licenses">Licenças</string>
    <string name="support_link">https://discord.gg/FAXfZV9</string>
    <string name="website_link">https://citra-emu.org/</string>
    <string name="github_link">https://github.com/citra-emu</string>

    <!-- Setup strings -->
    <string name="welcome">Bem-vindo</string>
    <string name="welcome_description">Aprenda como configurar &lt;b>Citra&lt;/b> e pule para a emulação</string>
    <string name="get_started">Comece agora</string>
    <string name="step_complete">Completo</string>
    <string name="games">Jogos</string>
    <string name="done">Feito</string>
    <string name="text_continue">Continuar</string>
    <string name="add_games">Adicionar jogos</string>
    <string name="notifications">Notificações</string>
    <string name="notifications_description">Conceda a permissão de notificação com o botão abaixo.</string>
    <string name="give_permission">Conceder permissão</string>
    <string name="notification_warning">Ignorar a solicitação de notificação?</string>
    <string name="notification_warning_description">Citra não será capaz de notificar você de informações importantes.</string>
    <string name="camera_permission">Câmera</string>
    <string name="camera_permission_description">Conceda acesso a câmera abaixo para emular a câmera do 3DS.</string>
    <string name="microphone_permission">Microfone</string>
    <string name="microphone_permission_description">Conceda a acesso ao microfone abaixo para emular o microfone do 3DS.</string>
    <string name="permission_denied">Permissão negada</string>
    <string name="add_games_warning">Pular seleção da pasta de jogos?</string>
    <string name="warning_help">Ajuda</string>
    <string name="warning_skip">Pular</string>
    <string name="warning_cancel">Cancelar</string>
    <string name="select_citra_user_folder">Selecione a pasta do usuário</string>
    <string name="select">Selecionar</string>
    <string name="cannot_skip">Você não pode pular esta etapa</string>
    <string name="cannot_skip_directory_description">Este passo é necessário para permitir que o Citra funcione. Por favor, selecione um diretório para continuar.</string>
    <string name="cannot_skip_directory_help">https://github.com/citra-emu/citra/wiki/Citra-Android-user-data-and-storage</string>

    <!-- Search Strings -->
    <string name="search_and_filter_games">Pesquisar e Filtrar Jogos</string>
    <string name="home_search_games">Pesquisar Jogos</string>
    <string name="search_recently_played">Recentemente Jogado</string>
    <string name="search_recently_added">Recentemente adicionado</string>
    <string name="search_installed">Instalado</string>

    <!-- Input related strings -->
    <string name="controller_circlepad">Analógico</string>
    <string name="controller_c">Direcional C-Stick</string>
    <string name="controller_hotkeys">Teclas de atalho</string>
    <string name="controller_triggers">Gatilhos</string>
    <string name="controller_trigger">Gatilho</string>
    <string name="controller_dpad">Direcional D-Pad</string>
    <string name="controller_axis_vertical">Eixo vertical</string>
    <string name="controller_axis_horizontal">Eixo horizontal</string>
    <string name="input_dialog_title">Vincular %1$s %2$s</string>
    <string name="input_dialog_description">Pressione ou mova uma entrada.</string>
    <string name="input_binding">Mapeamento de controles</string>
    <string name="input_binding_description">Pressione ou mova um botão/alavanca para mapear para %1$s.</string>
    <string name="input_binding_description_vertical_axis">Mova o seu joystick para cima ou para baixo.</string>
    <string name="input_binding_description_horizontal_axis">Mova o seu joystick para esquerda ou para direita.</string>
    <string name="input_message_analog_only">Este controle tem de ser mapeado a um eixo analógico do gamepad ou um eixo de D-pad!</string>
    <string name="input_message_button_only">Este controle tem de ser mapeado a um botão do gamepad!</string>

    <!-- System files strings -->
    <string name="system_files">Arquivos do Sistema</string>
    <string name="boot_home_menu">Iniciar o MENU INICIAL</string>
    <string name="system_type">Tipo de sistema</string>
    <string name="download">Baixar</string>
    <string name="show_home_apps">Mostrar aplicativos do MENU INICIAL na lista de jogos</string>
    <string name="system_type_old_3ds">3DS Antigo</string>
    <string name="system_type_new_3ds">Novo 3DS</string>
    <string name="downloading_files">Baixando arquivos...</string>
    <string name="downloading_files_description">Por favor, não feche o aplicativo.</string>
    <string name="download_failed">Falha no download</string>
    <string name="download_failed_description">Por favor, certifique-se de que está conectado à internet e tente novamente.</string>
    <string name="download_success">Download Completo!</string>
    <string name="download_cancelled">Download Cancelado</string>
    <string name="download_cancelled_description">Por favor, reinicie o download para evitar problemas com arquivos do sistema incompletos.</string>
    <string name="cancelling">Cancelando...</string>
    <string name="home_menu">MENU INICIAL</string>
    <string name="home_menu_warning">Aviso de Arquivos do Sistema</string>
    <!-- Generic buttons (Shared with lots of stuff) -->
    <string name="generic_buttons">Botões</string>
    <!-- Core settings strings -->
    <string name="cpu_jit">CPU JIT</string>
    <string name="cpu_jit_description">Utiliza um compilador Just-in-Time (JIT) para emulação da CPU. Quando ativado, o desempenho do jogo será consideravelmente melhorado.</string>
    <string name="init_clock">Relógio</string>
    <string name="init_clock_description">Configura o relógio emulado do 3DS para refletir o do seu dispositivo ou para começar numa data e hora simulados.</string>
    <string name="cpu_clock_speed">Velocidade do Clock da CPU</string>

    <!-- System settings strings -->
    <string name="username">Nome de usuário</string>
    <string name="new_3ds">Modo do Novo 3DS</string>
    <string name="clock">Relógio</string>
    <string name="init_time">Tempo de deslocamento</string>
    <string name="emulated_region">Região</string>
    <string name="emulated_language">Linguagem</string>
    <string name="birthday">Aniversário</string>
    <string name="birthday_month">Mês</string>
    <string name="birthday_day">Dia</string>
    <string name="country">País</string>
    <string name="console_id">ID do console</string>
    <string name="regenerate_console_id_description">Isso substituirá seu atual 3DS virtual por um novo. Seu atual 3DS virtual não poderá ser recuperado. Isso pode ter efeitos inesperados nos jogos. Podera ocorrer falha ao usar um savegame de configuração desatualizado. Continuar?</string>
    <!-- Camera settings strings -->
    <string name="inner_camera">Câmera frontal</string>
    <string name="outer_left_camera">Câmera traseira esquerda</string>
    <string name="outer_right_camera">Câmera traseira direita</string>
    <string name="image_source_description">Define a origem da imagem da câmera virtual. Você pode usar um arquivo de imagem ou uma câmera do dispositivo, quando compatível.</string>
    <string name="camera_device">Câmera</string>
    <string name="camera_device_description">Se a \"Origem da imagem\" for definida como \"Câmera do dispositivo\", esta opção define a câmera física a ser usada.</string>
    <string name="camera_facing_front">Frontal</string>
    <string name="camera_facing_back">Traseira</string>
    <string name="camera_facing_external">Externa</string>
    <string name="image_flip">Virar</string>

    <!-- Graphics settings strings -->
    <string name="renderer">Renderizador</string>
    <string name="graphics_api">API de gráficos</string>
    <string name="vsync">Ativar sincronização vertical</string>
    <string name="vsync_description">Sincroniza a taxa de quadros do jogo com a taxa de atualização da tela do seu dispositivo.</string>
    <string name="linear_filtering">Filtragem Linear</string>
    <string name="linear_filtering_description">Ativa a filtragem linear, que suaviza o visual do jogo.</string>
    <string name="texture_filter_name">Filtro de texturas</string>
    <string name="texture_filter_description">Aprimora o visual dos jogos ao aplicar filtros às texturas. Os filtros compatíveis são: Anime4K Ultrafast, Bicúbico, ScaleForce e xBRZ Freescale.</string>
    <string name="hw_shaders_description">Utiliza o hardware para emular os shaders do 3DS. Quando ativado, o desempenho do jogo será consideravelmente melhorado.</string>
    <string name="shaders_accurate_mul">Multiplicação precisa</string>
    <string name="shaders_accurate_mul_description">Utiliza uma multiplicação mais precisa de shaders no hardware, o que pode corrigir problemas visuais. Quando ativada, pode haver redução no desempenho.</string>
    <string name="asynchronous_gpu">Ativar emulação de GPU assíncrona</string>
    <string name="asynchronous_gpu_description">Usa uma thread separada para emular a GPU de forma assíncrona. Esta opção aprimora o desempenho quando ativada.</string>
    <string name="frame_limit_enable">Limite de velocidade</string>
    <string name="frame_limit_enable_description">Quando ativado, a velocidade da emulação será limitada a uma porcentagem da velocidade normal.</string>
    <string name="frame_limit_slider">Limite de velocidade percentual</string>
    <string name="frame_limit_slider_description">Especifica a porcentagem para limitar a velocidade. Com o padrão de 100% a emulação será limitada a velocidade normal. Valores maiores ou menores vão aumentar ou reduzir o limite de velocidade.</string>
    <string name="internal_resolution">Resolução Interna</string>
    <string name="internal_resolution_description">Especifica a resolução utilizada para renderização. Uma resolução alta melhorará muito a qualidade visual, mas poderá também impactar muito no desempenho e causar problemas em certos jogos.</string>
    <string name="performance_warning">Desativar esta opção reduzirá consideravelmente o desempenho da emulação! Para obter a melhor experiência, recomendamos deixá-la ativada.</string>
    <string name="debug_warning">Aviso: modificar estas configurações tornará a emulação mais lenta</string>
    <string name="factor3d">Profundidade</string>
    <string name="utility">Utilitário</string>
    <string name="custom_textures">Texturas personalizadas</string>
    <string name="preload_textures">Pré-carregar Texturas Personalizadas</string>
    <!-- Audio settings strings -->
    <string name="audio_volume">Volume</string>
    <string name="audio_stretch_description">Estica o áudio para reduzir engasgos. Quando ativado, aumenta a latência do áudio e reduz levemente o desempenho.</string>
    <string name="audio_input_type">Dispositivo de entrada de áudio</string>
    <!-- Miscellaneous -->
    <string name="clear">Limpar</string>
    <string name="slider_default">Padrão</string>
    <string name="auto">Escala automática</string>
    <string name="ini_saved">As configurações foram salvas</string>
    <string name="gameid_saved">As configurações de %1$s foram salvas</string>
    <string name="error_saving">Erro ao salvar %1$s.ini: %2$s</string>
    <string name="loading">Carregando…</string>
    <string name="next">Próximo</string>
    <string name="back">Voltar</string>
    <string name="learn_more">Saber mais</string>
    <string name="close">Fechar</string>
    <string name="reset_to_default">Redefinir para o Padrão</string>
    <string name="option_default">Padrão</string>
    <string name="none">Nenhum</string>
    <string name="auto">Automático</string>
    <string name="off">Desligado</string>
    <string name="install">Instalar</string>
    <string name="delete">Excluir</string>
    <string name="reset_all_settings">Redefinir todas as configurações?</string>
    <string name="reset_all_settings_description">Todas as configurações avançadas serão redefinidas para sua configuração padrão. Isso não pode ser desfeito.</string>
    <string name="settings_reset">Configurações redefinidas</string>
    <string name="reset_setting_confirmation">Você quer redefinir essa configuração para o valor padrão?</string>
    <string name="auto_select">Seleção Automática</string>

    <!-- Add Directory Screen-->
    <string name="select_game_folder">Escolher pasta de jogos</string>

    <!-- Game Properties -->
    <string name="properties">Propriedades</string>
    <!-- Preferences Screen -->
    <string name="preferences_settings">Configurações</string>
    <string name="preferences_general">Geral</string>
    <string name="preferences_system">Sistema</string>
    <string name="preferences_camera">Câmera</string>
    <string name="preferences_controls">Controle</string>
    <string name="preferences_graphics">Gráficos</string>
    <string name="preferences_audio">Áudio</string>
    <string name="preferences_debug">Depuração</string>
    <string name="loader_error_invalid_format">Formato inválido de ROM</string>
    <string name="emulation_save_state">Salvar estado</string>
    <string name="emulation_load_state">Carregar estado</string>
    <string name="emulation_empty_state_slot">Compartimento %1$d</string>
    <string name="emulation_occupied_state_slot">Compartimento %1$d - %2$tF %2$tR</string>
    <string name="emulation_show_fps">Mostrar FPS</string>
    <string name="emulation_configure_controls">Configurar controles</string>
    <string name="emulation_edit_layout">Editar esquema</string>
    <string name="emulation_done">Pronto</string>
    <string name="emulation_toggle_controls">Alternar controles</string>
    <string name="emulation_control_scale">Ajustar escala</string>
    <string name="emulation_open_settings">Abrir configurações</string>
    <string name="emulation_open_cheats">Mostrar Trapaças</string>
    <string name="emulation_switch_screen_layout">Disposição de tela em paisagem</string>
    <string name="emulation_screen_layout_landscape">Padrão</string>
    <string name="emulation_screen_layout_portrait">Retrato</string>
    <string name="emulation_screen_layout_single">Tela única</string>
    <string name="emulation_screen_layout_sidebyside">Telas lado a lado</string>
    <string name="emulation_screen_layout_hybrid">Telas Híbridas</string>
    <string name="emulation_swap_screens">Trocar telas</string>
    <string name="emulation_touch_overlay_reset">Redefinir sobreposição</string>
    <string name="emulation_show_overlay">Mostrar sobreposição</string>
    <string name="emulation_close_game">Fechar jogo</string>
    <string name="emulation_close_game_message">Deseja mesmo fechar o jogo atual?</string>
    <string name="menu_emulation_amiibo">Amiibo</string>
    <string name="menu_emulation_amiibo_load">Carregar</string>
    <string name="menu_emulation_amiibo_remove">Remover</string>
    <string name="amiibo_load_error_message">Ocorreu um erro ao carregar o arquivo de Amiibo selecionado. Verifique se é o arquivo correto.</string>
    <string name="write_permission_needed">Você precisa permitir o acesso de escrita no armazenamento externo para que o emulador funcione</string>
    <string name="load_settings">Carregando configurações...</string>

    <string name="external_storage_not_mounted">O armazenamento externo precisa estar disponível para que o Citra seja utilizado.</string>

    <string name="select_dir">Selecionar esta pasta</string>
    <string name="empty_gamelist">Nenhum arquivo foi encontrado ou nenhuma pasta de jogos foi selecionada ainda.</string>

    <string name="do_not_show_this_again">Não mostrar novamente</string>
    <string name="move_data">Mover Dados</string>
    <!-- Software Keyboard -->
    <string name="software_keyboard">Teclado virtual</string>
    <string name="i_forgot">Esqueci</string>
    <string name="fixed_length_required">O tamanho do texto não está correto (precisa ter %dcaracteres)</string>
    <string name="max_length_exceeded">O texto é muito longo (não deve ter mais que %d caracteres)</string>
    <string name="blank_input_not_allowed">Controle vazio não é permitido</string>
    <string name="empty_input_not_allowed">Controle vazio não é permitido</string>
    <string name="invalid_input">Entrada inválida</string>

    <!-- Mii Selector -->
    <string name="mii_selector">Seletor de Mii</string>
    <string name="standard_mii">Mii padrão</string>

    <!-- Camera -->
    <string name="camera_select_image">Selecionar imagem</string>
    <string name="camera">Câmera</string>
    <string name="camera_permission_needed">O Citra precisa de acesso à sua câmera para emular as câmeras do 3DS.\n\nVocê também tem a opção de definir a \"Origem da imagem\" como \"Imagem estática\" nas configurações de câmera.</string>

<<<<<<< HEAD
    <!-- VR-specific -->
    <string name="vr_gamepad_warning">Tendo problemas? Pressione @string/button_start + @string/button_select no gamepad para alternar os modos de entrada</string>
    <string name="preferences_vr">Vr</string>
    <string name="vr_background">Ambiente VR</string>
    <string name="vr_error_two_instances_title">Erro: detectado duas instâncias de CitraVR</string>
    <string name="vr_error_two_instances_message">Detectou um bug de lançamento fatal com CitraVR. Este é um problema conhecido. \n\nO problema agora está resolvido. Por favor, tente lançar o jogo novamente. </string>
    <string name="vr_extra_performance_mode_description">Substitui o valor de outras configurações para minimizar a sobrecarga e maximizar o desempenho. Nota: Quando essa configuração é ativada, os valores do usuário para as seguintes configurações são ignorados: o ambiente VR (sempre seleciona "void"), todo o áudio (desativado)</string>
    <string name="vr_extra_performance_mode">VR Modo de desempenho extra</string>
    <string name="vr_cpu_level">Nível da CPU</string>
    <string name="vr_cpu_level_description">Níveis mais altos podem melhorar o desempenho de áudio/emulação, mas drenará a bateria mais rapidamente</string>
</resources>
=======
    <!-- Microphone -->
    <string name="microphone">Microfone</string>
    <string name="continue_button">Continuar</string>
    <string name="save_load_error">Erro ao Salvar/Carregar</string>
    <string name="fatal_error">Erro Fatal</string>
    <!-- Disk shader cache -->
    <string name="preparing_shaders">Preparando Shaders</string>
    <string name="building_shaders">Construindo Shaders</string>

    <!-- Cheats -->
    <string name="cheats">Truques</string>
    <string name="cheats_add">Adicionar Trapaça</string>
    <string name="cheats_name">Nome</string>
    <string name="cheats_notes">Notas</string>
    <string name="cheats_code">Código</string>
    <string name="cheats_edit">Editar</string>
    <string name="cheats_delete">Apagar</string>
    <string name="cheats_delete_confirmation">Deseja mesmo apagar \"%1$s\"?</string>
    <string name="cia_install_notification_title">Instalando CIA</string>
    <string name="cia_install_notification_installing">Instalando %s (%d/%d)</string>
    <string name="cia_install_notification_success_title">CIA Instalado com sucesso</string>
    <string name="theme_mode_light">Claro</string>
    <string name="theme_mode_dark">Escuro</string>
    <string name="language_english">Inglês</string>
    <!-- Camera flip names -->
    <string name="horizontal">Horizontal</string>
    <string name="vertical">Vertical</string>
    <!-- Countries -->
    <string name="japan">Japão</string>
    <string name="anguilla">Anguilla</string>
    </resources>
>>>>>>> 95ae46f6
<|MERGE_RESOLUTION|>--- conflicted
+++ resolved
@@ -195,7 +195,6 @@
     <!-- Miscellaneous -->
     <string name="clear">Limpar</string>
     <string name="slider_default">Padrão</string>
-    <string name="auto">Escala automática</string>
     <string name="ini_saved">As configurações foram salvas</string>
     <string name="gameid_saved">As configurações de %1$s foram salvas</string>
     <string name="error_saving">Erro ao salvar %1$s.ini: %2$s</string>
@@ -287,19 +286,6 @@
     <string name="camera">Câmera</string>
     <string name="camera_permission_needed">O Citra precisa de acesso à sua câmera para emular as câmeras do 3DS.\n\nVocê também tem a opção de definir a \"Origem da imagem\" como \"Imagem estática\" nas configurações de câmera.</string>
 
-<<<<<<< HEAD
-    <!-- VR-specific -->
-    <string name="vr_gamepad_warning">Tendo problemas? Pressione @string/button_start + @string/button_select no gamepad para alternar os modos de entrada</string>
-    <string name="preferences_vr">Vr</string>
-    <string name="vr_background">Ambiente VR</string>
-    <string name="vr_error_two_instances_title">Erro: detectado duas instâncias de CitraVR</string>
-    <string name="vr_error_two_instances_message">Detectou um bug de lançamento fatal com CitraVR. Este é um problema conhecido. \n\nO problema agora está resolvido. Por favor, tente lançar o jogo novamente. </string>
-    <string name="vr_extra_performance_mode_description">Substitui o valor de outras configurações para minimizar a sobrecarga e maximizar o desempenho. Nota: Quando essa configuração é ativada, os valores do usuário para as seguintes configurações são ignorados: o ambiente VR (sempre seleciona "void"), todo o áudio (desativado)</string>
-    <string name="vr_extra_performance_mode">VR Modo de desempenho extra</string>
-    <string name="vr_cpu_level">Nível da CPU</string>
-    <string name="vr_cpu_level_description">Níveis mais altos podem melhorar o desempenho de áudio/emulação, mas drenará a bateria mais rapidamente</string>
-</resources>
-=======
     <!-- Microphone -->
     <string name="microphone">Microfone</string>
     <string name="continue_button">Continuar</string>
@@ -330,5 +316,14 @@
     <!-- Countries -->
     <string name="japan">Japão</string>
     <string name="anguilla">Anguilla</string>
-    </resources>
->>>>>>> 95ae46f6
+
+    <!-- VR-specific -->
+    <string name="preferences_vr">Vr</string>
+    <string name="vr_background">Ambiente VR</string>
+    <string name="vr_error_two_instances_title">Erro: detectado duas instâncias de CitraVR</string>
+    <string name="vr_error_two_instances_message">Detectou um bug de lançamento fatal com CitraVR. Este é um problema conhecido. \n\nO problema agora está resolvido. Por favor, tente lançar o jogo novamente. </string>
+    <string name="vr_extra_performance_mode_description">Substitui o valor de outras configurações para minimizar a sobrecarga e maximizar o desempenho. Nota: Quando essa configuração é ativada, os valores do usuário para as seguintes configurações são ignorados: o ambiente VR (sempre seleciona "void"), todo o áudio (desativado)</string>
+    <string name="vr_extra_performance_mode">VR Modo de desempenho extra</string>
+    <string name="vr_cpu_level">Nível da CPU</string>
+    <string name="vr_cpu_level_description">Níveis mais altos podem melhorar o desempenho de áudio/emulação, mas drenará a bateria mais rapidamente</string>
+</resources>