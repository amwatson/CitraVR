--- conflicted
+++ resolved
@@ -217,11 +217,8 @@
 
     PicaGSConfigState gs_state;
 
-<<<<<<< HEAD
-=======
     bool vr_use_immersive_mode;
 
->>>>>>> f2650c2d
 };
 
 /**
