<?xml version="1.0" encoding="utf-8"?>
<resources>

    <style name="CitraSlider" parent="Widget.Material3.Slider">
        <item name="tickVisible">false</item>
        <item name="labelBehavior">gone</item>
    </style>

<<<<<<< HEAD
    <style name="Widget.Citra.FloatingActionButton" parent="Widget.Material3.FloatingActionButton.Primary">
        <item name="materialThemeOverlay">@style/ThemeOverlay.Citra.FloatingActionButton</item>
    </style>

    <style name="ThemeOverlay.Citra.FloatingActionButton" parent="">
        <item name="colorContainer">@color/citra_primary</item>
        <item name="colorOnContainer">@color/citra_onPrimary</item>
    </style>

    <style name="VRTheme" parent="@style/Theme.Citra.Main">
        <item name="colorSurface">@color/citra_surface</item>
        <item name="android:windowNoTitle">true</item>
        <item name="android:windowActionBar">false</item>
        <item name="android:windowFullscreen">true</item>
        <item name="android:windowContentOverlay">@null</item>
    </style>

    <style name="VrSliderTheme" parent="Theme.MaterialComponents.Light.NoActionBar">
        <!-- Add attributes here -->
        <item name="colorPrimary">@color/citra_primary</item>
    </style>

    <!-- Style for VR keyboard buttons -->
    <style name="VrKeyboardButtonStyle" parent="Widget.Material3.Button">
      <item name="android:background">@drawable/vr_keyboard_key_background</item>
      <item name="android:textSize">18sp</item>
      <item name="android:textColor">@android:color/white</item>
      <item name="android:padding">10dp</item>
      <item name="android:layout_margin">2dp</item>
     <item name="android:textAllCaps">false</item>
    </style>

    <style name="VrKeyboardButtonStyleModifier" parent="@style/VrKeyboardButtonStyle">
        <item name="android:background">@drawable/vr_keyboard_modifier_key_background</item>
    </style>

    <style name="VrKeyboardEditText" parent="Widget.AppCompat.EditText">
        <item name="android:textColor">@android:color/black</item>
        <item name="android:textSize">16sp</item>
        <item name="android:padding">12dp</item>
        <item name="colorControlActivated">@color/citra_primary</item>
        <item name="colorControlNormal">@color/citra_primary</item>
    </style>

=======
>>>>>>> 95ae46f6
</resources><|MERGE_RESOLUTION|>--- conflicted
+++ resolved
@@ -6,27 +6,12 @@
         <item name="labelBehavior">gone</item>
     </style>
 
-<<<<<<< HEAD
-    <style name="Widget.Citra.FloatingActionButton" parent="Widget.Material3.FloatingActionButton.Primary">
-        <item name="materialThemeOverlay">@style/ThemeOverlay.Citra.FloatingActionButton</item>
-    </style>
-
-    <style name="ThemeOverlay.Citra.FloatingActionButton" parent="">
-        <item name="colorContainer">@color/citra_primary</item>
-        <item name="colorOnContainer">@color/citra_onPrimary</item>
-    </style>
-
     <style name="VRTheme" parent="@style/Theme.Citra.Main">
         <item name="colorSurface">@color/citra_surface</item>
         <item name="android:windowNoTitle">true</item>
         <item name="android:windowActionBar">false</item>
         <item name="android:windowFullscreen">true</item>
         <item name="android:windowContentOverlay">@null</item>
-    </style>
-
-    <style name="VrSliderTheme" parent="Theme.MaterialComponents.Light.NoActionBar">
-        <!-- Add attributes here -->
-        <item name="colorPrimary">@color/citra_primary</item>
     </style>
 
     <!-- Style for VR keyboard buttons -->
@@ -51,6 +36,4 @@
         <item name="colorControlNormal">@color/citra_primary</item>
     </style>
 
-=======
->>>>>>> 95ae46f6
 </resources>