<?xml version="1.0" encoding="utf-8"?>
<resources>

    <string name="app_disclaimer">Tämä sovellus pelaa Nintendo 3DS-käsikonsolin pelejä. Pelejä itse ei tule sovelluksen mukana.\n\nEnnen kuin jatkat, laita itse omistamasi 3DS-pelien pelitiedostot laitteesi tallennustilaan.</string>
    <string name="app_notification_channel_description">CitraVR 3DS-emulaattorin ilmoitukset</string>
    <string name="app_notification_running">CitraVR on päällä</string>

    <string name="controller_c">C-Tikku</string>
    <string name="controller_triggers">Liipaisimet</string>
    <string name="controller_dpad">D-Pad</string>
    <string name="controller_axis_vertical">Ylä/ala-akseli</string>
    <string name="controller_axis_horizontal">Vasen/oikea akseli</string>
    <string name="input_binding_description_vertical_axis">Liikuta tattia ylös tai alas.</string>
    <string name="input_binding_description_horizontal_axis">Liikuta tattia vasemmalle tai oikealle.</string>
    <!-- Generic buttons (Shared with lots of stuff) -->
    <string name="generic_buttons">Nappulat</string>

    <!-- Premium settings strings -->
    <string name="design">Vaihda teema (Vaalea, Tumma)</string>
    <string name="design_updated">Teema päivittyy kun asetukset suljetaan</string>

    <!-- Core settings strings -->
    <string name="cpu_jit">Aktivoi CPU JIT</string>
    <string name="cpu_jit_description">Käyttää Just-in-Time (JIT) kääntäjää prosessorin emulointiin. Kun tämä on päällä, pelien suorituskyky on huomattavasti parempi.</string>
    <string name="init_clock">Järjestelmän kellotyyppi</string>
    <string name="init_clock_description">Aseta emuloidun 3DS:n kello samaksi kuin laitteesi kello, tai aloita kello simuloidusta päivämäärästä ja ajasta.</string>

    <!-- System settings strings -->
    <string name="init_time">Järjestelmän kellon aloitusajan yliajo.</string>
    <string name="emulated_region">Emuloitu alue</string>
    <string name="emulated_language">Emuloitu kieli</string>

    <!-- Camera settings strings -->
    <string name="inner_camera">Sisäkamera</string>
    <string name="outer_left_camera">Vasen Ulkokamera</string>
    <string name="outer_right_camera">Oikea Ulkokamera</string>
    <string name="image_source">Kuvalähde</string>
    <string name="image_source_description">Asettaa kuvalähteen virtuaalikameralle. Voit käyttää kuvaa tai laitteen kameraa, jos sitä tuetaan.</string>
    <string name="camera_device">Kameralaite</string>
    <string name="camera_device_description">Kos \"Kuvalähde\"-asetus on \"Laitteen Kamera\", tämä asettaa kameran jota käytetään.</string>
    <string name="camera_facing_front">Etupuoli</string>
    <string name="camera_facing_back">Takapuoli</string>
    <string name="camera_facing_external">Ulkoinen</string>
    <string name="image_flip">Kuvan kääntö</string>

    <!-- Graphics settings strings -->
    <string name="vsync">Aktivoi V-Sync</string>
    <string name="vsync_description">Synkronoi pelin virkistystaajuus laitteesi virkistystaajuuteen.</string>
    <string name="hw_shaders">Aktivoi Laitteistovarjostin</string>
    <string name="hw_shaders_description">Käyttää laitteistoa emuloidakseen 3DS:n varjostimia. Kun tämä on päällä, pelien suorituskyky on huomattavasti parempi.</string>
    <string name="frame_limit_enable">Aktivoi nopeuden rajoitus</string>
    <string name="frame_limit_enable_description">Kun aktivoitu, emulaation nopeus on rajoitettu asetettuun prosenttiin normaalista nopeudesta.</string>
    <string name="frame_limit_slider">Rajoita nopeusprosenttia</string>
    <!-- Audio settings strings -->
    <string name="audio_stretch">Aktivoi äänen venytys</string>
    <!-- Miscellaneous -->
    <string name="clear">Tyhjennä</string>
    <string name="slider_default">Oletus</string>
    <string name="auto">Automaattinen mittakaava</string>
    <!-- Game Grid Screen-->
    <string name="grid_menu_core_settings">Asetukset</string>

    <!-- Add Directory Screen-->
    <string name="select_game_folder">Valitse pelikansio</string>

    <!-- Preferences Screen -->
    <string name="preferences_settings">Asetukset</string>
    <string name="preferences_general">Yleinen</string>
    <string name="preferences_system">Laite</string>
    <string name="preferences_controls">Ohjain</string>
    <string name="preferences_graphics">Grafiikat</string>
    <string name="preferences_audio">Ääni</string>
    <!-- ROM loading errors -->
    <string name="loader_error_encrypted">Pelitiedostosi on salattu.</string>
    <string name="loader_error_invalid_format">Epäsopiva pelitiedoston formaatti</string>

    <!-- Emulation Menu -->
    <string name="emulation_show_fps">Näytä FPS</string>
    <string name="emulation_done">Valmis</string>
    <string name="emulation_open_settings">Avaa asetukset</string>
    <string name="emulation_screen_layout_landscape">Oletus</string>
    <string name="emulation_screen_layout_single">Yksi näyttö</string>
    <string name="emulation_screen_layout_sidebyside">Näytöt vierekkäin</string>
    <string name="emulation_swap_screens">Vaihda näytöt</string>
    <string name="emulation_close_game">Sulje peli</string>
    <string name="emulation_close_game_message">Oletko varma että haluat sulkea nykyisen pelin?</string>
    <string name="load_settings">Ladataan asetuksia...</string>

    <!-- Software Keyboard -->
    <string name="software_keyboard">Laitteistonäppäimistö</string>
    <string name="i_forgot">Unohdin</string>
    <string name="fixed_length_required">Tekstin pituus ei ole oikein (pitäisi olla %d merkkiä) </string>
    <string name="max_length_exceeded">Teksti on liian pitkä (ei pitäisi olla enempää kuin %d merkkiä)</string>

    <!-- VR-specific -->
    <string name="preferences_vr">VR</string>
    <string name="vr_background">VR -ympäristö</string>
    <string name="vr_error_two_instances_title">VIRHE: havaitsi kaksi CitraVR -tapausta</string>
    <string name="vr_error_two_instances_message">Havaitsi kohtalokkaan käynnistysvirheen CitraVR: n kanssa. Tämä on tunnettu asia. \n\nongelma on nyt ratkaistu. Yritä käynnistää peli uudelleen. </string>
    <string name="vr_extra_performance_mode">VR Extra Performance -tila</string>
    <string name="vr_cpu_level">CPU -taso</string>
    <string name="vr_cpu_level_description">Korkeammat tasot voivat parantaa audio/emulointia, mutta tyhjentää akun nopeammin</string>
    <string name="vr_immersive_mode_title">[VAROITUS: Grafiikkaesineitä] Impersiivinen tila (kokeellinen)</string>
    <string name="vr_immersive_mode_description">Laajentaa yläreunaa sylinterin ympärille syventävään pelattamiseen</string>
    <string name="vr_graphics_warning">Vaara: Kaikki pelit/tasot eivät näytä hyvältä syventävässä tilassa. Suuret visuaaliset esineet ovat yleisiä, kun tämä vaihtoehto on valittu</string>
    <string name="vr_graphics_warning_short">VAROITUS: Tämä aiheuttaa visuaalista esinettä useimmissa sisällöissä</string>
    <string name="vr_new_3ds_description">Tulisi olla käytössä useimmille nimikkeille. Kun vammainen poistetaan, parantaa tiettyjen nimikkeiden suorituskykyä (esim.  Star Fox 64 3D)</string>
    <string name="release_notes_title">Julkaisutiedot</string>
    <string name="vr_licenses_description">Projektit, jotka tekevät Citrasta ja Citravrista mahdolliseksi</string>
    <string name="game_compat_tooltip">Pelin yhteensopivuuslomake</string>
    <string name="vr_extra_performance_mode_description">Ohittaa muiden asetusten arvon yleiskustannusten minimoimiseksi ja suorituskyvyn maksimimiseksi. Huomaa: Kun tämä asetus on käytössä, seuraavien asetusten käyttäjän arvot jätetään huomiotta: VR -ympäristö (valittuu aina tyhjä), äänen venytys (pois käytöstä)</string>
<<<<<<< HEAD
=======
    <string name="vr_notice_title">Huomio:</string>
    <string name="vr_notice_description">Ensimmäisen pelikerran tai tason aikana saatat kokea lyhyitä taukoja tai äänen nykimistä.

Shadereiden latautumisen jälkeen ne tallennetaan laitteeseen, mikä estää nämä nykimiset seuraavilla käynnistyksillä.</string>
    <string name="vr_notice_description2">Jotkin pelit eivät vain toimi hyvin. Muista tarkistaa CitraVR-pelien yhteensopivuusluettelo nähdäksesi, mitkä pelit toimivat parhaiten.</string>
    <string name="vr_input_binding_subtitle">Koetko ongelmia? Paina Select + Start poistaaksesi Gamepad Gaze -tilan käytöstä ja yritä uudelleen.</string>
>>>>>>> 611fc9ac
</resources><|MERGE_RESOLUTION|>--- conflicted
+++ resolved
@@ -109,13 +109,10 @@
     <string name="vr_licenses_description">Projektit, jotka tekevät Citrasta ja Citravrista mahdolliseksi</string>
     <string name="game_compat_tooltip">Pelin yhteensopivuuslomake</string>
     <string name="vr_extra_performance_mode_description">Ohittaa muiden asetusten arvon yleiskustannusten minimoimiseksi ja suorituskyvyn maksimimiseksi. Huomaa: Kun tämä asetus on käytössä, seuraavien asetusten käyttäjän arvot jätetään huomiotta: VR -ympäristö (valittuu aina tyhjä), äänen venytys (pois käytöstä)</string>
-<<<<<<< HEAD
-=======
     <string name="vr_notice_title">Huomio:</string>
     <string name="vr_notice_description">Ensimmäisen pelikerran tai tason aikana saatat kokea lyhyitä taukoja tai äänen nykimistä.
 
 Shadereiden latautumisen jälkeen ne tallennetaan laitteeseen, mikä estää nämä nykimiset seuraavilla käynnistyksillä.</string>
     <string name="vr_notice_description2">Jotkin pelit eivät vain toimi hyvin. Muista tarkistaa CitraVR-pelien yhteensopivuusluettelo nähdäksesi, mitkä pelit toimivat parhaiten.</string>
     <string name="vr_input_binding_subtitle">Koetko ongelmia? Paina Select + Start poistaaksesi Gamepad Gaze -tilan käytöstä ja yritä uudelleen.</string>
->>>>>>> 611fc9ac
 </resources>