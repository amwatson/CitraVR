--- conflicted
+++ resolved
@@ -58,11 +58,7 @@
 #include "video_core/debug_utils/debug_utils.h"
 #include "video_core/gpu.h"
 #include "video_core/renderer_base.h"
-<<<<<<< HEAD
-#include "video_core/video_core.h"
 #include "vr/main_helper.h"
-=======
->>>>>>> 95ae46f6
 
 #if defined(ENABLE_VULKAN) && CITRA_ARCH(arm64)
 #include <adrenotools/driver.h>
@@ -227,25 +223,6 @@
 
     SCOPE_EXIT({ TryShutdown(); });
 
-<<<<<<< HEAD
-    // Audio stretching on Android is only useful with lower framerates, disable it when fullspeed
-    Core::TimingEventType* audio_stretching_event{};
-    const s64 audio_stretching_ticks{msToCycles(500)};
-    audio_stretching_event =
-        system.CoreTiming().RegisterEvent("AudioStretchingEvent", [&](u64, s64 cycles_late) {
-
-      const auto emulation_speed = system.GetAndResetPerfStats().emulation_speed;
-            if (Settings::values.enable_audio_stretching) {
-               system.DSP().EnableStretching(emulation_speed < 0.98);
-            }
-
-            system.CoreTiming().ScheduleEvent(audio_stretching_ticks - cycles_late,
-                                              audio_stretching_event);
-        });
-    system.CoreTiming().ScheduleEvent(audio_stretching_ticks, audio_stretching_event);
-
-=======
->>>>>>> 95ae46f6
     // Start running emulation
     while (!stop_run) {
         if (!pause_emulation) {
@@ -515,26 +492,17 @@
     return static_cast<jlong>(title_id);
 }
 
-<<<<<<< HEAD
-jboolean Java_org_citra_citra_1emu_NativeLibrary_onGamePadEvent(JNIEnv* env,
-    [[maybe_unused]] jclass clazz,
-    jstring j_device, jint j_button,
-    jint action) {
-  bool consumed{false};
-  if (InputManager::ButtonHandler()) {
-
-=======
 jboolean Java_org_citra_citra_1emu_NativeLibrary_onGamePadEvent([[maybe_unused]] JNIEnv* env,
                                                                 [[maybe_unused]] jobject obj,
                                                                 [[maybe_unused]] jstring j_device,
                                                                 jint j_button, jint action) {
     bool consumed{};
->>>>>>> 95ae46f6
-    if (action) {
-      consumed = InputManager::ButtonHandler()->PressKey(j_button);
-    } else {
-      consumed = InputManager::ButtonHandler()->ReleaseKey(j_button);
-    }
+    if (InputManager::ButtonHandler()) {
+        if (action) {
+            consumed = InputManager::ButtonHandler()->PressKey(j_button);
+        } else {
+            consumed = InputManager::ButtonHandler()->ReleaseKey(j_button);
+        }
   }
   return static_cast<jboolean>(consumed);
 }
@@ -561,17 +529,10 @@
     return static_cast<jboolean>(false);
 }
 
-<<<<<<< HEAD
-jboolean Java_org_citra_citra_1emu_NativeLibrary_onGamePadAxisEvent(JNIEnv* env,
-                                                                    [[maybe_unused]] jclass clazz,
-                                                                    jstring j_device, jint axis_id,
-                                                                    jfloat axis_val) {
-  if (InputManager::ButtonHandler()) {
-=======
 jboolean Java_org_citra_citra_1emu_NativeLibrary_onGamePadAxisEvent(
     [[maybe_unused]] JNIEnv* env, [[maybe_unused]] jobject obj, [[maybe_unused]] jstring j_device,
     jint axis_id, jfloat axis_val) {
->>>>>>> 95ae46f6
+  if (InputManager::ButtonHandler()) {
     return static_cast<jboolean>(
         InputManager::ButtonHandler()->AnalogButtonEvent(axis_id, axis_val));
   }
