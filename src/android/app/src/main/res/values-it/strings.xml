<?xml version="1.0" encoding="utf-8"?>
<resources>

    <string name="app_disclaimer">Questo software permette di eseguire videogiochi rilasciati per la console portatile Nintendo 3DS. Non è incluso nessun titolo.\n\n Prima di poter iniziare il processo di emulazione bisogna scegliere una cartella nella memoria interna che conterrà i dati utente.\n\n Spiegazione:\n<a href='https://github.com/citra-emu/citra/wiki/Citra-Android-user-data-and-storage'>Wiki - User Data e Memoria Intena</a></string>
    <string name="app_notification_channel_description">Notifiche dell\'emulatore 3DS Citra</string>
    <string name="app_notification_running">Citra è in Esecuzione</string>
    <string name="app_game_install_description">Ora, seleziona una Cartella dei giochi. Citra visualizzerà tutte le ROM per il 3DS nella cartella nell\'app.\n\n Le rom Cia, glki aggiornamenti e i DLC dovranno essere installati separatamente toccando l\'icona cartella e selezionando \"Installa CIA\".</string>

    <!-- Home Strings -->
    <string name="grid_menu_core_settings">Impostazioni</string>
    <string name="install_cia_title">Installa CIA</string>

    <!-- Input related strings -->
    <string name="controller_circlepad">Pad Scorrevole</string>
    <string name="controller_c">Stick C</string>
    <string name="controller_triggers">Pulsanti Dorsali</string>
    <string name="controller_dpad">Pad Direzionale</string>
    <string name="controller_axis_vertical">Asse Verticale</string>
    <string name="controller_axis_horizontal">Asse Orizzontale</string>
    <string name="input_binding">Assegnamento Input</string>
    <string name="input_binding_description">Premi o muovi un pulsante per assegnarlo a %1$s.</string>
    <string name="input_binding_description_vertical_axis">Muovi il joystick in su o in giù.</string>
    <string name="input_binding_description_horizontal_axis">Muovi il joystick a sinistra o a destra.</string>
    <string name="input_message_analog_only">Questo controllo dev\'essere assegnato ad uno stick analogico di un gamepad o ad un asse del Pad Direzionale!</string>
    <string name="input_message_button_only">Questo controllo dev\'essere assegnato al pulsante di un gamepad!</string>

    <!-- Generic buttons (Shared with lots of stuff) -->
    <string name="generic_buttons">Pulsanti</string>
    <!-- Core settings strings -->
    <string name="cpu_jit">CPU JIT</string>
    <string name="cpu_jit_description">Utilizza il compilatore Just-in-Time (JIT) per l\'emulazione della CPU. Se abilitato, le prestazioni di gioco miglioreranno significativamente.</string>
    <string name="init_clock">Orologio</string>
    <string name="init_clock_description">Scegli se l\'orologio di sistema del 3DS emulato dovrà rispecchiare l\'orario del tuo dispositivo o se dovrà indicare una data e ora in particolare.</string>
    <string name="clock">Orologi</string>
    <string name="init_time">Offset Orario</string>
    <string name="init_time_description">Se l\'orologio è impostato su \"Orologio Simulato\", verranno cambiati le date e gli orari prefissati.</string>
    <string name="emulated_region">Regione</string>
    <string name="emulated_language">Lingua</string>
    <string name="plugin_loader">Loader Plugin 3GX</string>
    <string name="plugin_loader_description">Carica i plugins 3GX dalla scheda SD emulata, se disponibile.</string>
    <string name="allow_plugin_loader">Permetti ai Giochi di cambiare lo stato del Loader.</string>
    <string name="allow_plugin_loader_description">Permetti alle app homebrew di abilitare il plugin Loader anche quando è disabilitato</string>

    <!-- Camera settings strings -->
    <string name="inner_camera">Fotocamera Interna</string>
    <string name="outer_left_camera">Fotocamera Esterna di Sinistra</string>
    <string name="outer_right_camera">Fotocamera Esterna di Destra</string>
    <string name="image_source">Sorgente Fotocamera</string>
    <string name="image_source_description">Imposta l\'immagine sorgente della fotocamera virtuale. Puoi utilizzare un file immagine, oppure la fotocamera del dispositivo quando supportato.</string>
    <string name="camera_device">Fotocamera</string>
    <string name="camera_device_description">Se \"Immagine Sorgente\" è impostato su \"Fotocamera del Dispositivo\", da qui scegli quale fotocamera utilizzare.</string>
    <string name="camera_facing_front">Fronte</string>
    <string name="camera_facing_back">Retro</string>
    <string name="camera_facing_external">Esterna</string>
    <string name="image_flip">Capovolgi</string>

    <!-- Graphics settings strings -->
    <string name="renderer">Renderer</string>
    <string name="graphics_api">API grafiche</string>
    <string name="spirv_shader_gen">Abilita la generazione di shader SPIR-V</string>
    <string name="spirv_shader_gen_description">Crea le fragments shader usate per emulare PICA tramite SPIR-V, invece di GLSL</string>
    <string name="async_shaders">Abilita la compilazione asincrona delle shader</string>
    <string name="async_shaders_description">Compila le shader in background per ridurre lo stuttering durante il gameplay. Quando abilitato, potrebbero verificarsi dei glitch grafici.</string>
    <string name="renderer_debug">Renderer di Debug</string>
    <string name="renderer_debug_description">Logga informazioni di debug riguardante la grafica. Se abilitato, le performance del software emulato diminuiranno drasticamente</string>
    <string name="vsync">Abilita V-Sync</string>
    <string name="vsync_description">Sincronizza il frame rate dei giochi con il refresh rate del tuo dispositivo.</string>
    <string name="linear_filtering">Filtering Lineare</string>
    <string name="linear_filtering_description">Abilita il filtro lineare, che fa sembrare più smussata la grafica dei giochi.</string>
    <string name="texture_filter_name">Filtro Texture</string>
    <string name="texture_filter_description">Migliora la grafica dei giochi applicando un filtro alle texture. I filtri supportati sono Anime4k Ultrafast, Bicubic, ScaleForce, e xBRZ freescale.</string>
    <string name="hw_shaders">Abilita le Shader Hardware</string>
    <string name="hw_shaders_description">Utilizza l\'hardware per emulare gli shader del 3DS. Se abilitato, le prestazioni dei giochi miglioreranno significativamente.</string>
    <string name="shaders_accurate_mul">Moltiplicazione Accurata</string>
    <string name="shaders_accurate_mul_description">Utilizza una moltiplicazione più accurata degli shader hardware, che potrebbe correggere alcuni bug grafici. Se abilitato, le prestazioni saranno ridotte.</string>
    <string name="asynchronous_gpu">Abilita emulazione GPU asincrona</string>
    <string name="asynchronous_gpu_description">Utilizza un thread separato per emulare la GPU in differita. Se abilitato, le prestazioni miglioreranno.</string>
    <string name="frame_limit_enable">Limita Velocità</string>
    <string name="frame_limit_enable_description">Se abilitato, la velocità d\'emulazione sarà limitata ad una percentuale specifica di velocità normale.</string>
    <string name="frame_limit_slider">Limita Velocità tramite Percentuale</string>
    <string name="frame_limit_slider_description">Specifica a quale percentuale limitare la velocità d\'emulazione. Utilizzando l\'impostazione predefinita di 100% l\'emulazione sarà limitata alla velocità normale. Valori superiori o inferiori aumenteranno o diminuiranno il limite di velocità.</string>
    <string name="internal_resolution">Risoluzione Interna</string>
    <string name="internal_resolution_description">Specifica a quale risoluzione renderizzare. Un\'alta risoluzione migliorerà di molto la qualità visiva ma risulta anche essere piuttosto pesante in termini di prestazioni e potrebbe causare glitch in alcuni giochi.</string>
    <string name="performance_warning">Disabilitare questa impostazione riducerà significativamente le performance dell\'emulazione! Per un\'esperienza migliore, è consigliato lasciare questa impostazione abilitata.</string>
    <string name="debug_warning">Attenzione: Modificare queste impostazioni rallenterà l\'emulazione</string>
    <string name="stereoscopy">Stereoscopia</string>
    <string name="render3d">Modalità Stereoscopia 3D</string>
    <string name="factor3d">Profondità</string>
    <string name="factor3d_description">Specifica il valore del regolatore di profindità 3D. Dovrebbe avere valore maggiore di 0% quando il 3D stereoscopico è abilitato.</string>
    <string name="cardboard_vr">Cardboard VR</string>
    <string name="cardboard_screen_size">Grandezza Cardboard</string>
    <string name="cardboard_screen_size_description">Scala lo schermo ad una percentuale fissata della sua grandezza originale</string>
    <string name="cardboard_x_shift">Spostamento in Orizzontale</string>
    <string name="cardboard_x_shift_description">Specifica la percentuale dello schermo che contiene uno spazio vuoto per shiftare lo schermo orizzontalmente. Valori positivi muoveranno i due occhi al centro dello schermo, mentre i negativi faranno il contrario</string>
    <string name="cardboard_y_shift">Spostamento Verticale</string>
    <string name="cardboard_y_shift_description">Specifica la percentuale dello schermo che contiene uno spazio vuoto per spostare lo schermo in verticale. Valori positivi muoveranno alla parte bassa dello schermo, mentre i negativi faranno il contrario.</string>
    <string name="use_shader_jit">Shader JIT</string>
    <string name="use_disk_shader_cache">Shader Cache su Disco</string>
    <string name="use_disk_shader_cache_description">Riduce lo stuttering salvando e caricando le shader generate sul disco principale. Non può essere usato senza aver prima attivato \"Abilita Shader Hardware\"</string>
    <string name="utility">Utilità</string>
    <string name="dump_textures">Estrai Textures</string>
    <string name="dump_textures_description">Le textures vengono estratte in dump/textures/[ID Gioco]/.</string>
    <string name="custom_textures">Textures Personalizzate</string>
    <string name="custom_textures_description">Le texture vengono caricate da load/textures/[ID Gioco]/.</string>
    <string name="preload_textures">Precaricamento delle Textures Personalizzate</string>
    <string name="preload_textures_description">Carica tutte le texture personalizzate nella memoria RAM del dispositivo. Potrebbe comportare un uso eccessivamente alto della memoria.</string>
    <string name="async_custom_loading">Caricamento delle Textures Asincrono</string>
    <string name="async_custom_loading_description">Carica le texture personalizzate in modo asincrono e in background. Riduce lo stutter.</string>

    <string name="audio_stretch">Allungamento Audio</string>
    <string name="audio_stretch_description">Allunga l\'audio per ridurre lo stuttering. Se abilitato, aumenta la latenza dell\'audio e riduce lievemente le prestazioni.</string>
    <string name="audio_input_type">Microfono</string>
    <!-- Miscellaneous -->
    <string name="clear">Ripristina</string>
    <string name="slider_default">Default</string>
    <string name="auto">Scala automatica</string>
    <string name="ini_saved">Impostazioni salvate</string>
    <string name="gameid_saved">Impostazioni salvate per %1$s</string>
    <string name="error_saving">Errore di salvataggio %1$s.ini: %2$s</string>
    <string name="loading">Caricamento...</string>
    <!-- Add Directory Screen-->
    <string name="select_game_folder">Seleziona cartella dei giochi</string>

    <!-- Game Properties -->
    <string name="properties">Propietà</string>
    <string name="properties_not_loaded">Impossibile caricare le proprietà di questo gioco.</string>

    <!-- Preferences Screen -->
    <string name="preferences_settings">Impostazioni</string>
    <string name="preferences_general">Generale</string>
    <string name="preferences_system">Sistema</string>
    <string name="preferences_camera">Fotocamera</string>
    <string name="preferences_controls">Gamepad</string>
    <string name="preferences_graphics">Grafica</string>
    <string name="preferences_audio">Audio</string>
    <string name="preferences_debug">Debug</string>
    <!-- ROM loading errors -->
    <string name="loader_error_encrypted">La tua ROM è Criptata!</string>
    <string name="loader_error_invalid_format">Formato ROM non valido</string>
    <!-- Emulation Menu -->
    <string name="emulation_menu_help">Premi Indietro per accedere al menù</string>
    <string name="emulation_save_state">Salva Stato</string>
    <string name="emulation_load_state">Carica Stato</string>
    <string name="emulation_empty_state_slot">Slot %1$d</string>
    <string name="emulation_occupied_state_slot">Slot %1$d-%2$tF%2$tR</string>
    <string name="emulation_show_fps">Mostra FPS</string>
    <string name="emulation_configure_controls">Configura Controlli</string>
    <string name="emulation_edit_layout">Modifica Disposizione</string>
    <string name="emulation_done">Fatto</string>
    <string name="emulation_toggle_controls">Attiva Controlli</string>
    <string name="emulation_control_scale">Regola la Dimensione</string>
    <string name="emulation_control_joystick_rel_center">Centro dello Stick Relativo</string>
    <string name="emulation_control_dpad_slide_enable">Trascinamento del D-Pad</string>
    <string name="emulation_open_settings">Apri Impostazioni</string>
    <string name="emulation_open_cheats">Apri Trucchi</string>
    <string name="emulation_switch_screen_layout">Disposizione Schermo Orizzontale</string>
    <string name="emulation_screen_layout_landscape">Default</string>
    <string name="emulation_screen_layout_portrait">Verticale</string>
    <string name="emulation_screen_layout_single">Schermo singolo</string>
    <string name="emulation_screen_layout_sidebyside">Affiancati</string>
    <string name="emulation_swap_screens">Inverti Schermi</string>
    <string name="emulation_touch_overlay_reset">Ripristina Disposizione</string>
    <string name="emulation_show_overlay">Mostra Controlli di gioco</string>
    <string name="emulation_close_game">Chiudi il Gioco</string>
    <string name="emulation_close_game_message">Sei sicuro di voler chiudere il gioco corrente?</string>
    <string name="menu_emulation_amiibo">Amiibo</string>
    <string name="menu_emulation_amiibo_load">Carica</string>
    <string name="menu_emulation_amiibo_remove">Rimuovi</string>
    <string name="select_amiibo">Seleziona il file contenente il tuo Amiibo.</string>
    <string name="amiibo_load_error">Impossibile caricare l\'Amiibo</string>
    <string name="amiibo_load_error_message">Durante il caricamento di un file Amiibo, si è verificato un errore. Controlla che il file sia corretto.</string>
    <string name="write_permission_needed">L\'emulatore ha bisogno dei permessi per l\'archiviazione dei dati su memoria esterna per funzionare correttamente</string>
    <string name="load_settings">Caricando le Impostazioni...</string>

    <string name="external_storage_not_mounted">C\'è bisogno di una memoria esterna disponibile per poter utilizzare Citra</string>

    <string name="select_dir">Seleziona questa cartella</string>
    <string name="empty_gamelist">Non è stato trovato alcun file o non è ancora stata selezionata una cartella di gioco.</string>

    <string name="do_not_show_this_again">Non mostrare più</string>
    <string name="move_data">Muovi Dati</string>
    <string name="copy_file_name">Copia file: %s</string>
    <string name="savestate_warning_message">ATTENZIONE! Salvare lo stato di un gioco in esecuzione NON È un SOSTITUTO per i salvataggi IN-GAME.\n\nUsa i savestates a tuo RISCHIO e PERICOLO.</string>

    <!-- Software Keyboard -->
    <string name="software_keyboard">Tastiera Software</string>
    <string name="i_forgot">L\'ho Dimenticato</string>
    <string name="fixed_length_required">La lunghezza del testo non è corretta (deve essere di %d caratteri)</string>
    <string name="max_length_exceeded">Il testo è troppo lungo (non deve essere più lungo di %d caratteri)</string>
    <string name="blank_input_not_allowed">Non è consentito lasciarlo vuoto</string>
    <string name="empty_input_not_allowed">Non è consentito lasciarlo vuoto</string>
    <!-- Mii Selector -->
    <string name="mii_selector">Selettore Mii</string>
    <string name="standard_mii">Mii Standard</string>

    <!-- Camera -->
    <string name="camera_select_image">Seleziona Immagine</string>
    <string name="camera">Fotocamera</string>
    <string name="camera_permission_needed">Citra ha bisogno dell\'accesso alla fotocamera per emulare quella del 3DS.\n\nIn alternativa, puoi impostare \"Immagine Sorgente\" su \"Immagine Fissa\" in Impostazioni Fotocamera.</string>

<<<<<<< HEAD
    <!-- VR-specific -->
    <string name="vr_gamepad_warning">Avere problemi? Premere @string/button_start + @string/button_select sul gamepad per attivare le modalità di input</string>
    <string name="preferences_vr">VR</string>
    <string name="vr_background">Ambiente VR</string>
    <string name="vr_error_two_instances_title">Errore: rilevato due istanze CitraVR</string>
    <string name="vr_error_two_instances_message">Ho rilevato un bug di lancio fatale con CitraVR. Questo è un problema noto. \n\nIl problema è ora risolto. Prova a lanciare di nuovo il gioco. </string>
    <string name="vr_extra_performance_mode_description">Scora il valore di altre impostazioni per ridurre al minimo le prestazioni generali e maxmimizza. Nota: quando questa impostazione è abilitata, i valori dell\'utente per le seguenti impostazioni vengono ignorati: Ambiente VR (seleziona sempre "vuoto"), tutto audio (disabilitato)</string>
    <string name="vr_extra_performance_mode">Modalità di prestazione extra VR</string>
    <string name="vr_cpu_level">Livello CPU</string>
    <string name="vr_cpu_level_description">Livelli più alti possono migliorare le prestazioni audio/emulazione, ma prosciugheranno la batteria più velocemente</string>
</resources>
=======
    <!-- Microphone -->
    <string name="microphone">Microfono</string>
    <string name="microphone_permission_needed">Citra ha bisogno dell\'accesso al microfono del tuo dispositivo per emulare il microfono del 3DS.\n\nIn alternativa, puoi anche cambiare il \"Microfono\" nelle impostazioni Audio.</string>

    <!-- Core Errors -->
    <string name="abort_button">Annulla</string>
    <string name="continue_button">Continua</string>
    <string name="system_archive_not_found">Archivio di Sistema Non Trovato</string>
    <string name="system_archive_not_found_message">%s è mancante. Fai il dump del tuo archivio di sistema.\nProseguire con l\'emulazione potrebbe causare crash e bugs</string>
    <string name="cia_file_not_found">Installazione Fallita. Impossibile trovare il file .CIA specificato.</string>
    <string name="system_archive_general">Archivio di Sistema</string>
    <string name="save_load_error">Errore nel Salvataggio/Caricamento</string>
    <string name="fatal_error">Errore Fatale</string>
    <string name="fatal_error_message">Consulta il log per i dettagli.\nContinuare con l\'emulazione potrebbe causare un crash.</string>

    <!-- Disk shader cache -->
    <string name="preparing_shaders">Preparando le Shaders</string>
    <string name="building_shaders">Costruisco le Shaders</string>

    <!-- Cheats -->
    <string name="cheats">Trucchi</string>
    <string name="cheats_add">Aggiungi Trucco</string>
    <string name="cheats_name">Nome</string>
    <string name="cheats_notes">Note</string>
    <string name="cheats_code">Codice</string>
    <string name="cheats_edit">Modifica</string>
    <string name="cheats_delete">Elimina</string>
    <string name="cheats_delete_confirmation">Sei sicuro di voler eliminare \"%1$s\"?</string>
    <string name="cheats_error_no_name">Il nome non può essere vuoto!</string>
    <string name="cheats_error_no_code_lines">Il codice non può essere vuoto!</string>
    <string name="cheats_error_on_line">Errore sulla linea %1$d</string>

    <!-- CIA Install -->
    <plurals name="cia_install_toast">
        <item quantity="one">Installando %d file. Guarda le notifiche per maggiori dettagli.</item>
        <item quantity="many">Installando %dfiles. Guarda le notifiche per maggiori dettagli.</item>
        <item quantity="other">Installando %d files. Guarda le notifiche per maggiori dettagli.</item>
    </plurals>
    <string name="cia_install_notification_channel_description">Notifiche di Citra durante l\'installazione di un pacchetto CIA.</string>
    <string name="cia_install_notification_title">Installando il CIA</string>
    <string name="cia_install_notification_installing">Installando %s(%d/%d)</string>
    <string name="cia_install_notification_success_title">CIA installato con successo</string>
    <string name="cia_install_notification_error_title">Errore nell\'installazione del file CIA.</string>
    <string name="cia_install_success">\"%s\" è stato installato con successo</string>
    <string name="cia_install_error_aborted">L\'installazione di \"%s\" è stata annullata.\n Consulta i log per maggiori dettagli</string>
    <string name="cia_install_error_invalid">\"%s\" non è un CIA valido</string>
    <string name="cia_install_error_encrypted">\"%s\" deve essere decriptato prima dell\'utilizzo con Citra.\nHai Bisogno di un 3DS.</string>
    <string name="cia_install_error_unknown">Errore Sconosciuto durante l\'installazione di \"%s\".\n Consulta i log per maggiori dettagli</string>

    </resources>
>>>>>>> 95ae46f6
<|MERGE_RESOLUTION|>--- conflicted
+++ resolved
@@ -113,7 +113,6 @@
     <!-- Miscellaneous -->
     <string name="clear">Ripristina</string>
     <string name="slider_default">Default</string>
-    <string name="auto">Scala automatica</string>
     <string name="ini_saved">Impostazioni salvate</string>
     <string name="gameid_saved">Impostazioni salvate per %1$s</string>
     <string name="error_saving">Errore di salvataggio %1$s.ini: %2$s</string>
@@ -198,19 +197,6 @@
     <string name="camera">Fotocamera</string>
     <string name="camera_permission_needed">Citra ha bisogno dell\'accesso alla fotocamera per emulare quella del 3DS.\n\nIn alternativa, puoi impostare \"Immagine Sorgente\" su \"Immagine Fissa\" in Impostazioni Fotocamera.</string>
 
-<<<<<<< HEAD
-    <!-- VR-specific -->
-    <string name="vr_gamepad_warning">Avere problemi? Premere @string/button_start + @string/button_select sul gamepad per attivare le modalità di input</string>
-    <string name="preferences_vr">VR</string>
-    <string name="vr_background">Ambiente VR</string>
-    <string name="vr_error_two_instances_title">Errore: rilevato due istanze CitraVR</string>
-    <string name="vr_error_two_instances_message">Ho rilevato un bug di lancio fatale con CitraVR. Questo è un problema noto. \n\nIl problema è ora risolto. Prova a lanciare di nuovo il gioco. </string>
-    <string name="vr_extra_performance_mode_description">Scora il valore di altre impostazioni per ridurre al minimo le prestazioni generali e maxmimizza. Nota: quando questa impostazione è abilitata, i valori dell\'utente per le seguenti impostazioni vengono ignorati: Ambiente VR (seleziona sempre "vuoto"), tutto audio (disabilitato)</string>
-    <string name="vr_extra_performance_mode">Modalità di prestazione extra VR</string>
-    <string name="vr_cpu_level">Livello CPU</string>
-    <string name="vr_cpu_level_description">Livelli più alti possono migliorare le prestazioni audio/emulazione, ma prosciugheranno la batteria più velocemente</string>
-</resources>
-=======
     <!-- Microphone -->
     <string name="microphone">Microfono</string>
     <string name="microphone_permission_needed">Citra ha bisogno dell\'accesso al microfono del tuo dispositivo per emulare il microfono del 3DS.\n\nIn alternativa, puoi anche cambiare il \"Microfono\" nelle impostazioni Audio.</string>
@@ -260,5 +246,13 @@
     <string name="cia_install_error_encrypted">\"%s\" deve essere decriptato prima dell\'utilizzo con Citra.\nHai Bisogno di un 3DS.</string>
     <string name="cia_install_error_unknown">Errore Sconosciuto durante l\'installazione di \"%s\".\n Consulta i log per maggiori dettagli</string>
 
-    </resources>
->>>>>>> 95ae46f6
+    <!-- VR-specific -->
+    <string name="preferences_vr">VR</string>
+    <string name="vr_background">Ambiente VR</string>
+    <string name="vr_error_two_instances_title">Errore: rilevato due istanze CitraVR</string>
+    <string name="vr_error_two_instances_message">Ho rilevato un bug di lancio fatale con CitraVR. Questo è un problema noto. \n\nIl problema è ora risolto. Prova a lanciare di nuovo il gioco. </string>
+    <string name="vr_extra_performance_mode_description">Scora il valore di altre impostazioni per ridurre al minimo le prestazioni generali e maxmimizza. Nota: quando questa impostazione è abilitata, i valori dell\'utente per le seguenti impostazioni vengono ignorati: Ambiente VR (seleziona sempre "vuoto"), tutto audio (disabilitato)</string>
+    <string name="vr_extra_performance_mode">Modalità di prestazione extra VR</string>
+    <string name="vr_cpu_level">Livello CPU</string>
+    <string name="vr_cpu_level_description">Livelli più alti possono migliorare le prestazioni audio/emulazione, ma prosciugheranno la batteria più velocemente</string>
+</resources>