--- conflicted
+++ resolved
@@ -168,22 +168,6 @@
     <!-- VR-specific -->
     <string name="preferences_vr">VR</string>
     <string name="vr_background">VR 환경</string>
-<<<<<<< HEAD
-    <string name="vr_error_two_instances_title">오류 : 두 개의 CitraVR 인스턴스를 감지했습니다</string>
-    <string name="vr_error_two_instances_message">CitraVR로 치명적인 발사 버그를 감지했습니다. 이것은 알려진 문제입니다. \n\n이제 문제가 해결되었습니다. 게임을 다시 시작하십시오. </string>
-    <string name="vr_extra_performance_mode">VR 추가 성능 모드</string>
-    <string name="vr_cpu_level">CPU 레벨</string>
-    <string name="vr_cpu_level_description">레벨이 높을수록 오디오/에뮬레이션 성능이 향상 될 수 있지만 배터리가 더 빨리 배터리를 배출합니다. </string>
-    <string name="vr_immersive_mode_title">[경고 : 그래픽 아티팩트] 몰입 모드 (실험)</string>
-    <string name="vr_immersive_mode_description">몰입 형 게임 플레이를 위해 실린더 주위에 상단 화면을 확장합니다. </string>
-    <string name="vr_graphics_warning">위험 : 모든 게임/레벨이 몰입 형 모드에서 좋아 보이는 것은 아닙니다. 이 옵션을 선택할 때 큰 시각적 아티팩트가 일반적입니다. </string>
-    <string name="vr_graphics_warning_short">경고 : 대부분의 콘텐츠에서 시각적 아티팩트가 발생합니다. </string>
-    <string name="vr_new_3ds_description">대부분의 타이틀에 대해 활성화해야합니다. 비활성화되면 특정 타이틀의 성능을 향상시킵니다 (예 : Star Fox 64 3D)</string>
-    <string name="release_notes_title">릴리즈 노트</string>
-    <string name="vr_licenses_description">Citra와 Citravr을 가능하게하는 프로젝트</string>
-    <string name="game_compat_tooltip">게임 호환 시트</string>
-    <string name="vr_extra_performance_mode_description">오버 헤드를 최소화하고 성능을 최대화하기 위해 다른 설정의 값을 무시합니다. 참고 :이 설정이 활성화되면 다음 설정에 대한 사용자의 값은 무시됩니다.  VR 환경 (항상 void를 선택), 오디오 스트레칭 (비활성화)</string>
-=======
     <string name="vr_error_two_instances_title">오류: 두 개의 CitraVR 인스턴스 감지됨</string>
     <string name="vr_error_two_instances_message">CitraVR과 관련된 치명적인 실행 버그가 감지되었습니다. 이는 알려진 문제입니다. \n\n문제가 현재 해결되었습니다. 게임을 다시 시작해 보십시오.</string>
     <string name="vr_extra_performance_mode">VR 추가 성능 모드</string>
@@ -202,5 +186,4 @@
     <string name="vr_notice_description">게임이나 레벨의 첫 플레이 중에 잠시 멈춤이나 오디오 끊김이 발생할 수 있습니다.셰이더가 로드된 후에는 이러한 끊김이 이후에 발생하는 실행에서 방지되도록 기기에 저장됩니다.</string>
     <string name="vr_notice_description2">일부 게임들은 잘 실행되지 않을 수 있습니다. 어떤 게임들이 가장 좋은 성능을 보이는지 확인하기 위해 CitraVR 게임 호환성 목록을 꼭 확인하세요.</string>
     <string name="vr_input_binding_subtitle">문제가 있나요? 게임패드 주시 모드를 비활성화하기 위해 선택 + 시작을 누르세요, 그리고 다시 시도해보세요.</string>
->>>>>>> 611fc9ac
 </resources>