--- conflicted
+++ resolved
@@ -38,23 +38,14 @@
 HMDType HmdTypeFromStr(const std::string& hmdType);
 
 struct Values {
-<<<<<<< HEAD
-    XrPerfSettingsLevelEXT cpu_level = XR_PERF_SETTINGS_LEVEL_SUSTAINED_HIGH_EXT;
-    HMDType hmd_type = HMDType::UNKNOWN;
-    uint32_t resolution_factor = 0;
-    int32_t vr_environment = 0;
-    int32_t vr_immersive_mode = 0;
-    bool extra_performance_mode_enabled = false;
-    bool rotation_anticlockwise_enabled = false;
-    bool render_right_with_left_enabled = false;
-=======
     XrPerfSettingsLevelEXT cpu_level         = XR_PERF_SETTINGS_LEVEL_SUSTAINED_HIGH_EXT;
     HMDType                hmd_type          = HMDType::UNKNOWN;
     uint32_t               resolution_factor = 0;
     int32_t                vr_environment    = 0;
     int32_t                vr_immersive_mode = 0;
     bool                   extra_performance_mode_enabled = false;
->>>>>>> 611fc9ac
+    bool                   rotation_anticlockwise_enabled = false;
+    bool                   render_right_with_left_enabled = false;
 } extern values;
 
 } // namespace VRSettings