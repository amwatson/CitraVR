--- conflicted
+++ resolved
@@ -252,7 +252,6 @@
     <!-- Miscellaneous -->
     <string name="clear">Reiniciar</string>
     <string name="slider_default">Por defecto</string>
-    <string name="auto">Auto escala</string>
     <string name="ini_saved">Configuración guardada</string>
     <string name="gameid_saved">Configuración guardada para %1$s</string>
     <string name="error_saving">Error guardando %1$s.ini: %2$s</string>
@@ -379,18 +378,6 @@
     <string name="camera">Cámara</string>
     <string name="camera_permission_needed">Citra necesita permiso para acceder a tu cámara para emular las cámaras de la 3DS.\n\nO también puedes poner la \"Fuente de la imagen\" en \"Imagen normal\" en la Configuración de la Cámara.</string>
 
-<<<<<<< HEAD
-    <!-- VR-specific -->
-    <string name="vr_gamepad_warning">¿Teniendo problemas? Presione @string/button_start + @string/button_select en el gamepad para alternar los modos de entrada</string>
-    <string name="preferences_vr">VR</string>
-    <string name="vr_background">Entorno de realidad virtual</string>
-    <string name="vr_error_two_instances_title">Error: detectó dos instancias CitraVR</string>
-    <string name="vr_error_two_instances_message">Detectó un error de lanzamiento fatal con CitraVR. Este es un problema conocido. \n\nEl problema ahora se resuelve. Intente volver a lanzar el juego. </string>
-    <string name="vr_extra_performance_mode_description">Anula el valor de otras configuraciones para minimizar los gastos generales y maxmimizar el rendimiento. Nota: Cuando esta configuración está habilitada, se ignoran los valores del usuario para la siguiente configuración: entorno VR (siempre selecciona "nulo"), todo audio (deshabilitado)</string>
-    <string name="vr_extra_performance_mode">Modo de rendimiento adicional VR</string>
-    <string name="vr_cpu_level">Nivel de la CPU</string>
-    <string name="vr_cpu_level_description">Los niveles más altos pueden mejorar el rendimiento de audio/emulación, pero drenarán la batería más rápido</string>
-=======
     <!-- Microphone -->
     <string name="microphone">Micrófono</string>
     <string name="microphone_permission_needed">Citra necesita acceder a tu micrófono para emular el micrófono de la 3DS.\n\nAlternativamente, puedes también cambiar el \"Dispositivo de entrada de audio\" en la Configuración de Audio.</string>
@@ -670,5 +657,13 @@
     <string name="november">Noviembre</string>
     <string name="december">Diciembre</string>
 
->>>>>>> 95ae46f6
+    <!-- VR-specific -->
+    <string name="preferences_vr">VR</string>
+    <string name="vr_background">Entorno de realidad virtual</string>
+    <string name="vr_error_two_instances_title">Error: detectó dos instancias CitraVR</string>
+    <string name="vr_error_two_instances_message">Detectó un error de lanzamiento fatal con CitraVR. Este es un problema conocido. \n\nEl problema ahora se resuelve. Intente volver a lanzar el juego. </string>
+    <string name="vr_extra_performance_mode_description">Anula el valor de otras configuraciones para minimizar los gastos generales y maxmimizar el rendimiento. Nota: Cuando esta configuración está habilitada, se ignoran los valores del usuario para la siguiente configuración: entorno VR (siempre selecciona "nulo"), todo audio (deshabilitado)</string>
+    <string name="vr_extra_performance_mode">Modo de rendimiento adicional VR</string>
+    <string name="vr_cpu_level">Nivel de la CPU</string>
+    <string name="vr_cpu_level_description">Los niveles más altos pueden mejorar el rendimiento de audio/emulación, pero drenarán la batería más rápido</string>
 </resources>